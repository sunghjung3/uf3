This document describes how to use UF3 potentials in `lammps <https://www.lammps.org/>`_ MD code. See the `tungsten_example <https://github.com/monk-04/uf3/tree/lammps_implementation/lammps_plugin/tungsten_example>`_ directory for an example of lammps input file and UF3 lammps potential files.

.. contents:: Contents
	:depth: 1
	:local: 

=====
Compiling lammps with UF3 library
=====

Before running lammps with UF3 potentials, lammps must be re-compiled with the :code:`pair_uf3` and other supporting libraries contained in :code:`ML-UF3` directory.

Copy the :code:`ML-UF3` directory to the appropriate lammps source code directory.

.. code:: bash

   mv ML-UF3 LAMMPS_BASE_DIR/src/.

If compiling lammps with :code:`CMake`, add the :code:`ML-UF3` keyword to :code:`set(STANDARD_PACKAGES)` list in :code:`LAMMPS_BASE_DIR/cmake/CMakeLists.txt` file (search for :code:`ML-SNAP` and add :code:`ML-UF3` in the very next line). Go to the :code:`build` directory in :code:`LAMMPS_BASE_DIR` (make one if it doesn't exist) and compile lammps.

.. code:: bash

 cd LAMMPS_BASE_DIR/build
 cmake ../cmake/ -D PKG_ML-UF3=yes
 cmake --build .

This will compile lammps with support for UF3 potentials. For more information on how to build lammps see this link_.

.. _link: https://docs.lammps.org/Build.html

If you want to compile with MPI support enabled, you additionally have to set the BUILD_MPI flag and make sure that a suitable MPI runtime can be found by the compiler. To make the executables distinguishable, the `LAMMPS_MACHINE` option sets a suffix for the output file.

.. code:: bash

 cd LAMMPS_BASE_DIR/build
 cmake ../cmake/ -D PKG_ML-UF3=yes -D BUILD_MPI=yes -D LAMMPS_MACHINE=mpi # Compiles to lmp_mpi
 cmake --build .

Kokkos
=====

To enable Kokkos support, additional build flags are required.

To enable support for MPI and OpenMP threads, use the following command:

.. code:: bash

 cd LAMMPS_BASE_DIR/build
 cmake ../cmake/ -D PKG_ML-UF3=yes -D BUILD_MPI=yes -D PKG_KOKKOS=yes -D LAMMPS_MACHINE=kokkos_mpi -D Kokkos_ARCH_HOSTARCH=yes -D Kokkos_ENABLE_OPENMP=yes -D BUILD_OMP=yes
 cmake --build .

Note: Check the `documentation <https://docs.lammps.org/Build_extras.html#kokkos>`_ to choose the correct Kokkos_ARCH_XXX flag for your system.

To compile with MPI, OpenMP, and CUDA support, make sure you have the following packages installed (one option is to use :code:`conda install`):

- `cudatoolkit <https://anaconda.org/conda-forge/cudatoolkit>`_
- `cudatoolkit-dev <https://anaconda.org/conda-forge/cudatoolkit-dev>`_
- `OpenMPI <https://anaconda.org/conda-forge/cuda-c-compiler>`_
- gxx
- libpng (required for LAMMPS image export, possibly required in clean conda environment)
- libjpeg (required for LAMMPS image export, possibly required in clean conda environment)

In case your HPC provides them as modules (check with :code:`module avail <desired module>`), load them with :code:`module load <desired module>`.

To compile LAMMPS with MPI, OpenMP, and CUDA support, use:

.. code:: bash

 cd LAMMPS_BASE_DIR/build
 cmake ../cmake/ -D PKG_ML-UF3=yes -D BUILD_MPI=yes -D PKG_KOKKOS=yes -D LAMMPS_MACHINE=kokkos_mpi -D Kokkos_ARCH_HOSTARCH=yes -D Kokkos_ENABLE_OPENMP=yes -D BUILD_OMP=yes -D -D Kokkos_ENABLE_CUDA=yes -D Kokkos_ARCH_GPUARCH=yes -D CMAKE_CXX_COMPILER=${HOME}/lammps/lib/kokkos/bin/nvcc_wrapper
 cmake --build .

Note: Check the `documentation <https://docs.lammps.org/Build_extras.html#kokkos>`_ to choose the correct Kokkos_ARCH_GPUARCH flag for your system. More build options suitable to individual requirements can be found in the `LAMMPS build guide <https://docs.lammps.org/Build_extras.html#kokkos>`_.

=====
Running lammps with UF3 potential
=====

To use UF3 potentials in lammps just add the following tags to the lammps input file-

.. code:: bash

    pair_style uf3 3 1
    pair_coeff * * W_W W_W_W

The 'uf3' keyword in :code:`pair_style` invokes the UF3 potentials in lammps. The number next to the :code:`uf3` keyword tells lammps whether the user wants to run the MD code with just 2-body or 2 and 3-body UF3 potentials. The last number of this line specifies the number of elemnts in the system. So in the above example, the user wants to run MD simulation with UF3 potentials containing both 2-body and 3-body interactions on a system containing only 1 element.

The :code:`pair_coeff` tag is used to read in the user-provided UF3 lammps potential files. These files can be generated directly from the :code:`json` potential files of UF3. We recommend using the :code:`generate_uf3_lammps_pots.py` script (`found here <https://github.com/monk-04/uf3/tree/lammps_implementation/lammps_plugin/scripts>`_) for generating the UF3 lammps potential files. It will also additionally print lines that should be added to the lammps input file for using UF3 lammps potential files.

The two asterisks on this line are not used in the current implementation but should be present. After the asterisks list all the 2 and 3-body UF3 lammps potential files for all the components in the system seperated by space. Make sure these files are present in the current run directory or in directories where lammps can find them.

As an example for a multicomponet system containing elements 'A' and 'B' the above lines should be-

.. code:: bash

   pair_style uf3 3 2
   pair_coeff * * A_A B_B A_B A_A_A A_A_B A_B_B B_A_A B_A_B B_B_B
   
Alternatively, if the user wishes to use only the 2-body interactions from a model containing both two and three body interaction simply change the number next to :code:`uf3` to :code:`2` and don't list the three body interaction files in the :code:`pair_coeff` line. Beware! Using only the 2-body interaction from a model containing both 2 and 3-body is not recommended and will give wrong results!

.. code:: bash

<<<<<<< HEAD
Kokkos
=====

To run the Kokkos implementation, you can either specify the pair style as :code:`uf3/kk` or use the command-line option :code:`lmp_kokkos -sf kk`. To run with Kokkos, use :code:`lmp_kokkos -k on` .

To enable OpenMP support, set the number of threads with :code:`lmp_kokkos -k on t <number of threads per MPI task>`.
To enable GPU support, set the number of GPUs using :code:`lmp_kokkos -k on g <number of GPUs>`. Note: Kokkos must be compiled with GPU support, Kokkos requires CUDA and Kokkos expects one MPI rank per GPU.

Running with Kokkos on 2 MPI ranks with 20 threads each while not explicitly specifying the :code:`kk` in the LAMMPS input file could look like this:

.. code:: bash

    mpirun -np 2 lmp_kokkos -k on t 20 -sf kk -in in.lammps

=======
   pair_style uf3 2 2
   pair_coeff * * A_A A_B B_B
   
   

=====
>>>>>>> 40855815
Structure of UF3 lammps potential file
=====

This section describes the format of the UF3 lammps potential file. Not following the format can lead to unexpected error in the MD simulation and sometimes unexplained core dumps.


2-body potential
====

The 2-body UF3 lammps potential file should have the following format-

.. code:: bash

    #UF3 POT
    2B
    1 1 Rij_CUTOFF NUM_OF_KNOTS
    BSPLINE_KNOTS
    NUM_OF_COEFF
    COEFF
    #

The first line of all UF3 lammps potential files should start with :code:`#UF3 POT` characters. The next line indicates whether the file contains UF3 lammps potential data for 2-body (:code:`2B`) or 3-body (:code:`3B`) interaction.

For 2-body UF3 lammps potential, the first two characters of the third line indicates the atom-types for which this file containes the interaction potential. In the above example the file describes the interaction between atom-type 1 and 1.
The :code:`Rij_CUTOFF` sets the 2-body cutoff for the interaction described by the potential file. :code:`NUM_OF_KNOTS` is the number of knots (or the length of the knot vector) present on the very next line. The :code:`BSPLINE_KNOTS` line should contain all the knots in increasing order. :code:`NUM_OF_COEFF` is the number of coefficients in the :code:`COEFF` line. All the numbers in the BSPLINE_KNOTS and COEFF line should be space-separated. 

3-body potential
====

The 3-body UF3 lammps potential file has a format similar to the 2-body potential file-

.. code:: bash

    #UF3 POT
    3B
    1 2 3 Rjk_CUTOFF Rik_CUTOFF Rij_CUTOFF NUM_OF_KNOTS_JK NUM_OF_KNOTS_IK NUM_OF_KNOTS_IJ
    BSPLINE_KNOTS_FOR_JK
    BSPLINE_KNOTS_FOR_IK
    BSPLINE_KNOTS_FOR_IJ
    SHAPE_OF_COEFF_MATRIX[I][J][K]
    COEFF_MATRIX[0][0][K]
    COEFF_MATRIX[0][1][K]
    COEFF_MATRIX[0][2][K]
    .
    .
    .
    COEFF_MATRIX[1][0][K]
    COEFF_MATRIX[1][1][K]
    COEFF_MATRIX[1][2][K]
    .
    .
    .
    #


The first line is similar to the 2-body potential file and the second line has :code:`3B` characters indicating that this file describes 3-body interaction. The first 3 characters of the third line state the atom type for which this 3-body potential should be used. In the above example, the file will be used to describe the interaction between atom-types 1(i), 2(j), and 3(k). The cutoff distance between atom-type 1 and 2 is :code:`Rij_CUTOFF`, atom-type 1 and 3 is :code:`Rik_CUTOFF` and between 2 and 3 is :code:`Rjk_CUTOFF`. **Note the current implementation works only for UF3 potentials with cutoff distances for 3-body interactions that follows** :code:`2Rij_CUTOFF=2Rik_CUTOFF=Rjk_CUTOFF` **relation.**

The :code:`BSPLINE_KNOTS_FOR_JK`, :code:`BSPLINE_KNOTS_FOR_IK`, and :code:`BSPLINE_KNOTS_FOR_IJ` lines (note the order) contain the knots in increasing order for atoms J and K, I and K, and atoms I and J respectively. The number of knots is defined by the :code:`NUM_OF_KNOTS_*` characters in the previous line.
The shape of the coefficient matrix is defined on the :code:`SHAPE_OF_COEFF_MATRIX[I][J][K]` line followed by the columns of the coefficient matrix, one per line, as shown above. For example, if the coefficient matrix has the shape of 8x8x13, then :code:`SHAPE_OF_COEFF_MATRIX[I][J][K]` will be :code:`8 8 13` followed by 64 (8x8) lines each containing 13 coefficients seperated by space.

All the UF3 lammps potential files end with :code:`#` character.<|MERGE_RESOLUTION|>--- conflicted
+++ resolved
@@ -99,8 +99,10 @@
 Alternatively, if the user wishes to use only the 2-body interactions from a model containing both two and three body interaction simply change the number next to :code:`uf3` to :code:`2` and don't list the three body interaction files in the :code:`pair_coeff` line. Beware! Using only the 2-body interaction from a model containing both 2 and 3-body is not recommended and will give wrong results!
 
 .. code:: bash
+  pair_style uf3 2 2
+  pair_coeff * * A_A A_B B_B
+  
 
-<<<<<<< HEAD
 Kokkos
 =====
 
@@ -114,15 +116,10 @@
 .. code:: bash
 
     mpirun -np 2 lmp_kokkos -k on t 20 -sf kk -in in.lammps
-
-=======
-   pair_style uf3 2 2
-   pair_coeff * * A_A A_B B_B
    
    
 
 =====
->>>>>>> 40855815
 Structure of UF3 lammps potential file
 =====
 
