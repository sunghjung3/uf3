outputs_path: ./outputs
elements:
degree: 2
seed: 0

data:
    db_path: data.db
    max_per_file: -1
    min_diff: 0.0
    generate_stats: yes
    progress: bar
    vasp_pressure: no
    sources:
        path: ./data
        pattern: "*"
    keys:
        atoms_key: geometry
        energy_key: energy
        force_key: forces
        size_key: size

basis:
    r_min:
    r_max:
    resolution:
    fit_offsets: yes
    trailing_trim: 3
    mask_trim: yes
    knot_strategy: linear
    knots_path: knots.json
    load_knots: no
    dump_knots: no
    
features:
    db_path: data.db
    features_path: features.h5
    n_cores: 4
    parallel: python
    fit_forces: yes
    column_prefix: x

model:
    model_path: model.json

learning:
    features_path: features.h5
    splits_path: splits.json
    weight: 0.5
    regularizer:
<<<<<<< HEAD
        ridge_1b: 1.0e-16
        curvature_2b: 1.0e-16
        curvature_3b: 1.0e-16
=======
        ridge_1b: 1.0e-8
        ridge_2b: 0.0
        ridge_3b: 1.0e-5
        curvature_2b: 1.0e-8
        curvature_3b: 1.0e-8
>>>>>>> 311ade23
<|MERGE_RESOLUTION|>--- conflicted
+++ resolved
@@ -47,14 +47,8 @@
     splits_path: splits.json
     weight: 0.5
     regularizer:
-<<<<<<< HEAD
         ridge_1b: 1.0e-16
+        ridge_2b: 0.0
+        ridge_3b: 1.0e-10
         curvature_2b: 1.0e-16
-        curvature_3b: 1.0e-16
-=======
-        ridge_1b: 1.0e-8
-        ridge_2b: 0.0
-        ridge_3b: 1.0e-5
-        curvature_2b: 1.0e-8
-        curvature_3b: 1.0e-8
->>>>>>> 311ade23
+        curvature_3b: 1.0e-16