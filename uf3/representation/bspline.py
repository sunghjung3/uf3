"""
This module provides the BSplineBasis class for defining BSpline basis sets
from knots and/or pair distance constraints.
"""

from typing import List, Dict, Tuple, Any, Collection
import os
import re
import warnings
import itertools
import numpy as np
from scipy import interpolate

from uf3.data import composition
from uf3.representation import angles
from uf3.regression import regularize
from uf3.util import json_io


class BSplineBasis:
    """
    Handler class for BSpline basis sets defined using knot sequences and/or
    pair distance constraints. Functions include generating regularizer
    matrices and masking basis functions with symmetry.
    """
    def __init__(self,
                 chemical_system,
                 r_min_map=None,
                 r_max_map=None,
                 resolution_map=None,
                 knot_strategy='linear',
                 offset_1b=True,
                 leading_trim=0,
                 trailing_trim=3,
                 knots_map=None):
        """
        Args:
            chemical_system (uf3.data.composition.ChemicalSystem)
            r_min_map (dict): map of minimum pair distance per interaction.
                If unspecified, defaults to 1.0 for all interactions.
                e.g. {(A-A): 2.0, (A-B): 3.0, (B-B): 4.0}
            r_max_map (dict): map of maximum pair distance per interaction.
                If unspecified, defaults to 6.0 angstroms for all
                interactions, which probably encompasses 2nd-nearest neighbors,
            resolution_map (dict): map of resolution (number of knot intervals)
                per interaction. If unspecified, defaults to 20 for all two-
                body interactions and 5 for three-body interactions.
            knot_strategy (str): "linear" for uniform spacing
                or "lammps" for knot spacing by r^2.
            leading_trim (int): number of basis functions at leading edge
                to suppress. Useful for ensuring smooth cutoffs.
            trailing_trim (int): number of basis functions at trailing edge
                to suppress. Useful for ensuring smooth cutoffs.
            knots_map (dict): pre-generated map of knots.
                Overrides other settings.
        """
        self.chemical_system = chemical_system
        self.knot_strategy = knot_strategy
        self.offset_1b = offset_1b
        self.leading_trim = leading_trim
        self.trailing_trim = trailing_trim
        self.r_min_map = {}
        self.r_max_map = {}
        self.resolution_map = {}
        self.knots_map = {}
        self.knot_subintervals = {}
        self.basis_functions = {}
        self.symmetry = {}
        self.flat_weights = {}
        self.template_mask = {}
        self.templates = {}
        self.partition_sizes = []
        self.frozen_c = []
        self.col_idx = []
        self.r_cut = 0.0
        self.update_knots(r_max_map, r_min_map, resolution_map, knots_map)
        self.knot_spacer = get_knot_spacer(self.knot_strategy)
        self.update_basis_functions()

    @staticmethod
    def from_config(config):
        return BSplineBasis.from_dict(config)

    @staticmethod
    def from_dict(config):
        """Instantiate from configuration dictionary"""
        chemical_system = composition.ChemicalSystem.from_dict(config)
        basis_settings = dict()
        if "knots_path" in config and config["load_knots"]:
            knots_fname = config["knots_path"]
            if os.path.isfile(knots_fname):
                try:
                    knots_json = json_io.load_interaction_map(knots_fname)
                    knots_map = knots_json["knots"]
                except (ValueError, KeyError, IOError):
                    knots_map = None
                basis_settings["knots_map"] = knots_map
        aliases = dict(r_min="r_min_map",
                       r_max="r_max_map",
                       resolution="resolution_map",
                       fit_offsets="offset_1b")
        for key, alias in aliases.items():
            if key in config:
                basis_settings[alias] = config[key]
            if alias in config:  # higher priority in case of duplicate
                basis_settings[alias] = config[alias]
        keys = ["r_min_map",
                "r_max_map",
                "resolution_map",
                "knot_strategy",
                "offset_1b",
                "leading_trim",
                "trailing_trim",
                "knots_map"]
        basis_settings.update({k: v for k, v in config.items() if k in keys})
        bspline_config = BSplineBasis(chemical_system, **basis_settings)
        if "knots_path" in config and config["dump_knots"]:
            knots_map = bspline_config.knots_map
            json_io.dump_interaction_map(dict(knots=knots_map),
                                         filename=config["knots_path"],
                                         write=True)
        return bspline_config

    def as_dict(self):
        dump = dict(knot_strategy=self.knot_strategy,
                    offset_1b=self.offset_1b,
                    leading_trim=self.leading_trim,
                    trailing_trim=self.trailing_trim,
                    knots_map=self.knots_map,
                    **self.chemical_system.as_dict())
        return dump

    @property
    def degree(self):
        return self.chemical_system.degree

    @property
    def element_list(self):
        return self.chemical_system.element_list

    @property
    def interactions_map(self):
        return self.chemical_system.interactions_map

    @property
    def interactions(self):
        return self.chemical_system.interactions

    @property
    def n_feats(self) -> int:
        return int(np.sum(self.get_feature_partition_sizes()))

    def __repr__(self):
        summary = ["BSplineBasis:",
                   f"    Basis functions:"]
        sizes = self.get_interaction_partitions()[0]
        for n in range(2, self.degree + 1):
            for interaction in self.interactions_map[n]:
                size = sizes[interaction]
                summary.append(" " * 8 + f"{str(interaction)}: {size:d}")
        summary.append(self.chemical_system.__repr__())
        return "\n".join(summary)

    def __str__(self):
        return self.__repr__()

    def get_cutoff(self):
        """

        Returns:

        """
        values = []
        for interaction in self.r_max_map:
            r_max = self.r_max_map[interaction]
<<<<<<< HEAD
            print(type(r_max))
            if isinstance(r_max, (float, np.floating, int, np.integer)):
=======
            if isinstance(r_max, (float, np.floating, int, np.int64)):
>>>>>>> 2b1845d0
                values.append(r_max)
            else:
                # higher body interactions: get max r involving central atom
                values.append( max(r_max[:len(interaction)-1]) )
        return max(values)

    def update_knots(self,
                     r_max_map: Dict[Tuple, Any] = None,
                     r_min_map: Dict[Tuple, Any] = None,
                     resolution_map: Dict[Tuple, Any] = None,
                     knots_map: Dict[Tuple, Any] = None):
        """

        Args:
            r_max_map:
            r_min_map:
            resolution_map:
            knots_map:

        Returns:

        """
        # lower and upper distance cutoffs
        if r_min_map is None:
            r_min_map = {}
        if r_max_map is None:
            r_max_map = {}
        if resolution_map is None:
            resolution_map = {}
        r_min_map = composition.sort_interaction_map(r_min_map)
        self.r_min_map.update(r_min_map)
        r_max_map = composition.sort_interaction_map(r_max_map)
        self.r_max_map.update(r_max_map)
        resolution_map = composition.sort_interaction_map(resolution_map)
        self.resolution_map.update(resolution_map)
        # Update with pregenerated knots_map
        if knots_map is not None:
            knots_map = composition.sort_interaction_map(knots_map)
            self.update_knots_from_dict(knots_map)
        # Update with provided and default values
        pair_list = self.interactions_map.get(2, [])
        trio_list = self.interactions_map.get(3, [])
        for map_ in [self.r_min_map, self.r_max_map, self.resolution_map]:
            tuple_consistency_check(map_, self.interactions_map)
        for pair in pair_list:
            self.r_min_map[pair] = self.r_min_map.get(pair, 1.0)
            self.r_max_map[pair] = self.r_max_map.get(pair, 8.0)
            self.resolution_map[pair] = self.resolution_map.get(pair, 15)
        for trio in trio_list:
            mins = [r_min_map.get(k, 1.0)
                    for k in itertools.combinations(trio, 2)]
            default_min = [np.min(mins), np.min(mins), np.min(mins)]
            maxs = [r_max_map.get(k, 4.0)
                    for k in itertools.combinations(trio, 2)]
            default_max = [np.max(maxs), np.max(maxs), 2 * np.max(maxs)]
            default_res = [5, 5, 10]

            self.r_min_map[trio] = self.r_min_map.get(trio, default_min)
            self.r_max_map[trio] = self.r_max_map.get(trio, default_max)
            self.resolution_map[trio] = self.resolution_map.get(trio,
                                                                default_res)
            self.symmetry[trio] = find_symmetry_3B(trio,
                                                   self.r_min_map[trio],
                                                   self.r_max_map[trio],
                                                   self.resolution_map[trio])
            
        self.r_cut = self.get_cutoff()


    def update_knots_from_dict(self, knots_map):
        """"""
        for pair in self.interactions_map.get(2, []):
            if pair in knots_map:
                knot_sequence = np.array(knots_map[pair])
                self.knots_map[pair] = knot_sequence
                self.r_min_map[pair] = knot_sequence[0]
                self.r_max_map[pair] = knot_sequence[-1]
                self.resolution_map[pair] = len(knot_sequence) - 7
            else:
                warnings.warn(f"{pair} specification unused.")

        for trio in self.interactions_map.get(3, []):
            if trio in knots_map:
                knot_sequence = knots_map[trio]
                # specified one or more knot sequences
                if isinstance(knot_sequence[0], (float, np.floating, int)):
                    # one knot sequence provided (three-fold symmetry)
                    self.symmetry[trio] = 3
                    l_sequence = knot_sequence
                    m_sequence = knot_sequence
                    n_sequence = knot_sequence
                else:  # zero or one mirror plane
                    if len(knot_sequence) == 2:
                        self.symmetry[trio] = 2
                        l_sequence, n_sequence = knot_sequence
                        m_sequence = l_sequence
                    else:
                        if len(knot_sequence) > 3:
                            warnings.warn(
                                "More than three knot sequences provided "
                                "for {} interaction.".format(trio),
                                RuntimeWarning)
                        self.symmetry[trio] = 1
                        l_sequence = knot_sequence[0]
                        m_sequence = knot_sequence[1]
                        n_sequence = knot_sequence[2]
                l_sequence = np.array(l_sequence)
                m_sequence = np.array(m_sequence)
                n_sequence = np.array(n_sequence)
                self.knots_map[trio] = [l_sequence,
                                        m_sequence,
                                        n_sequence]
                self.r_min_map[trio] = [l_sequence[0],
                                        m_sequence[0],
                                        n_sequence[0]]
                self.r_max_map[trio] = [l_sequence[-1],
                                        m_sequence[-1],
                                        n_sequence[-1]]
                self.resolution_map[trio] = [len(l_sequence) - 7,
                                             len(m_sequence) - 7,
                                             len(n_sequence) - 7]
            else:
                warnings.warn(f"{trio} specification unused.")

    def update_basis_functions(self):
        """"""
        # Generate subintervals and basis functions for two-body
        for pair in self.interactions_map.get(2, []):
            if pair not in self.knots_map:  # compute knots if not provided
                r_min = self.r_min_map[pair]
                r_max = self.r_max_map[pair]
                n_intervals = self.resolution_map[pair]
                knot_sequence = self.knot_spacer(r_min, r_max, n_intervals)
                # knot_sequence[knot_sequence == 0] = 1e-6
                if r_min is None:
                    self.r_min_map[pair] = knot_sequence[0]
                self.knots_map[pair] = knot_sequence
            subintervals = get_knot_subintervals(self.knots_map[pair])
            self.knot_subintervals[pair] = subintervals
            self.basis_functions[pair] = generate_basis_functions(subintervals)
        # Generate subintervals and basis functions for two-body
        # Maps must contain three entries each.
        if self.degree > 2:
            for trio in self.interactions_map.get(3, []):
                if trio not in self.knots_map:
                    r_min = self.r_min_map[trio]
                    r_max = self.r_max_map[trio]
                    r_resolution = self.resolution_map[trio]
                    knot_sequences = []
                    for i in range(3):  # ij, ik, jk dimensions.
                        knot_sequence = self.knot_spacer(r_min[i],
                                                         r_max[i],
                                                         r_resolution[i])
                        # knot_sequence[knot_sequence == 0] = 1e-6
                        knot_sequences.append(knot_sequence)
                    self.knots_map[trio] = knot_sequences
                subintervals = []
                basis_functions = []
                for knot_sequence in self.knots_map[trio]:
                    subinterval = get_knot_subintervals(knot_sequence)
                    basis_set = generate_basis_functions(subinterval)
                    subintervals.append(subinterval)
                    basis_functions.append(basis_set)
                self.knot_subintervals[trio] = subintervals
                self.basis_functions[trio] = basis_functions
            self.set_flatten_template_3B()
        self.partition_sizes = self.get_feature_partition_sizes()
        ci, cf = self.generate_frozen_indices(offset_1b=self.offset_1b,
                                              n_lead=self.leading_trim,
                                              n_trail=self.trailing_trim)
        self.col_idx = ci
        self.frozen_c = cf

    def get_regularization_matrix(self,
                                  ridge_map={},
                                  curvature_map={},
                                  **kwargs):
        """
        Compute the overall regularzation matrix for least squares.

        Note that the ridge and curvature regularization strengths are equal
        to the "lambda" coefficients in the loss function.
            e.g. Ridge only: lambda * ||c||^2

        Args:
            ridge_map (dict): n-body term ridge regularizer strengths.
<<<<<<< HEAD
                default: {1: 1e-8, 2: 0e0, 3: 1e-5}
            curvature_map (dict): n-body term curvature regularizer strengths.
                default: {1: 0.0, 2: 1e-8, 3: 1e-8}

        TODO: refactor to break up into smaller, reusable functions
=======
                default: {1: 1e-16, 2: 0.0, 3: 1e-10}
            curvature_map (dict): n-body term curvature regularizer strengths.
                default: {1: 0.0, 2: 1e-16, 3: 1e-16}
>>>>>>> 2b1845d0

        Returns:
            combined_matrix (np.ndarray): regularization matrix made up of
                individual matrices per n-body interaction.
        """
        for k in kwargs:
            if k.lower()[0] == 'r':
                ridge_map[int(re.sub('[^0-9]', '', k))] = float(kwargs[k])
            elif k.lower()[0] == 'c':
                curvature_map[int(re.sub('[^0-9]', '', k))] = float(kwargs[k])

        ridge_map = {1: regularize.DEFAULT_REGULARIZER_GRID["ridge_1b"],
                     2: regularize.DEFAULT_REGULARIZER_GRID["ridge_2b"],
                     3: regularize.DEFAULT_REGULARIZER_GRID["ridge_3b"],
                     **ridge_map}
        curvature_map = {1: 0.0,
                         2: regularize.DEFAULT_REGULARIZER_GRID["curve_2b"],
                         3: regularize.DEFAULT_REGULARIZER_GRID["curve_3b"],
                         **curvature_map}
        # one-body element terms
        n_elements = len(self.chemical_system.element_list)
        matrix = self.get_regularization_matrix_1b(n_elements, ridge=ridge_map[1])
        matrices = [matrix]
        # two- and three-body terms
        for degree in range(2, self.chemical_system.degree + 1):
            r = ridge_map[degree]
            c = curvature_map[degree]
            interactions = self.chemical_system.interactions_map[degree]
            for interaction in interactions:
                if degree == 2:
                    matrix = self.get_regularization_matrix_2b(interaction,
                                                               ridge=r,
                                                               curvature=c)
                elif degree == 3:
                    matrix = self.get_regularization_matrix_3b(interaction,
                                                               ridge=r,
                                                               curvature=c)
                else:
                    raise ValueError(
                        "Four-body terms and beyond are not yet implemented.")
                matrices.append(matrix)
        combined_matrix = regularize.combine_regularizer_matrices(matrices)
        return combined_matrix

    def get_regularization_matrix_1b(self,
                                     n_elements: int,
                                     ridge: float):
        """
        Compute regularization matrix for 1-body interactions.

        Written to break up self.get_regularization_matrix() into smaller parts

        Args:
            n_elements (int): number of elements.
            ridge (float): ridge regularization strength.
        
        Returns:
            matrix (np.ndarray): regularization matrix for 1-body interactions
                with ridge matrix.
        """
        matrix = regularize.get_ridge_penalty_matrix(n_elements)
        matrix *= np.sqrt(ridge)  # apply regularization strength
        return matrix

    def get_regularization_matrix_2b(self,
                                     interaction: Tuple,
                                     ridge: float,
                                     curvature: float):
        """
        Compute regularization matrix for 2-body interactions.

        Written to break up self.get_regularization_matrix() into smaller parts

        Args:
            interaction (tuple): element pair.
            ridge (float): ridge regularization strength.
            curvature (float): curvature regularization strength.

        Returns:
            matrix (np.ndarray): regularization matrix for 2-body interactions
                with ridge and curvature matrices stacked vertically (in that
                order).
        """
        size = self.resolution_map[interaction]
        matrix = regularize.get_ridge_penalty_matrix(size + 3)
        matrix *= np.sqrt(ridge)  # apply regularization strength
        if curvature > 0:
            matrix_c = regularize.get_curvature_penalty_matrix_1D(size + 3)
            matrix_c *= np.sqrt(curvature)  # apply regularization strength
            matrix = np.vstack((matrix, matrix_c))
        return matrix

    def get_regularization_matrix_3b(self,
                                     interaction: Tuple,
                                     ridge: float,
                                     curvature: float):
        """
        Compute regularization matrix for 3-body interactions.

        Written to break up self.get_regularization_matrix() into smaller parts

        Args:
            interaction (tuple): element triplet.
            ridge (float): ridge regularization strength.
            curvature (float): curvature regularization strength.

        Returns:
            matrix (np.ndarray): regularization matrix for 3-body interactions
                with ridge and curvature matrices stacked vertically (in that
                order).
        """
        mask = self.template_mask[interaction]

        # Ridge regularization for compressed coefficients
        matrix = regularize.get_ridge_penalty_matrix(len(mask))
        matrix *= np.sqrt(ridge)  # apply regularization strength

        # Curvature regularization
        if curvature > 0:
            size = self.resolution_map[interaction]  # uncompressed (l, m, n)
            matrix_c = regularize.get_curvature_penalty_matrix_3D(
                size[0] + 3,
                size[1] + 3,
                size[2] + 3,
                flatten=False,
                )  # 4D tensor (each "row" is a 3D tensor)
            # compress each row of matrix_c
            matrix_c_compressed = np.zeros((len(mask), len(mask)))
            for compressed_i, uncompressed_i in enumerate(mask):
                row = matrix_c[uncompressed_i]
                matrix_c_compressed[compressed_i] = \
                    self.compress_3B(row, interaction)
            matrix_c_compressed *= np.sqrt(curvature)  # apply regularization

            matrix = np.vstack((matrix, matrix_c_compressed))

        return matrix

    def get_feature_partition_sizes(self) -> List:
        """Get partition sizes: one-body, two-body, and three-body terms."""
        partition_sizes = [1] * len(self.chemical_system.element_list)
        for degree in range(2, self.chemical_system.degree + 1):
            interactions = self.chemical_system.interactions_map[degree]
            for interaction in interactions:
                if degree == 2:
                    size = self.resolution_map[interaction] + 3
                    partition_sizes.append(size)
                elif degree == 3:
                    mask = np.where(self.flat_weights[interaction] > 0)[0]
                    size = len(mask)
                    partition_sizes.append(size)
                else:
                    raise ValueError(
                        "Four-body terms and beyond are not yet implemented.")
        self.partition_sizes = partition_sizes
        return partition_sizes

    def get_interaction_partitions(self):
        """


        Returns:

        """
        interactions_list = self.interactions
        partition_sizes = self.get_feature_partition_sizes()
        offsets = np.cumsum(partition_sizes)
        offsets = np.insert(offsets, 0, 0)
        component_sizes = {}
        component_offsets = {}
        for j in range(len(interactions_list)):
            interaction = interactions_list[j]
            component_sizes[interaction] = partition_sizes[j]
            component_offsets[interaction] = offsets[j]
        return component_sizes, component_offsets

    def get_column_names(self):
        composition_columns = ['n_{}'.format(el) for el
                               in self.element_list]
        feature_columns = []
        sizes = self.get_interaction_partitions()[0]
        for n in range(2, self.degree + 1):
            for interaction in self.interactions_map[n]:
                size = sizes[interaction]
                interaction = "".join(interaction)
                names = [interaction + str(i) for i in range(size)]
                feature_columns.extend(names)
        column_names = ["y"] + composition_columns + feature_columns
        return column_names

    def generate_frozen_indices(self,
                                offset_1b: bool = True,
                                n_lead: int = 0,
                                n_trail: int = 3,
                                value: float = 0.0):
        """


        Args:
            offset_1b:
            n_lead:
            n_trail:
            value:

        Returns:

        """
        pairs = self.interactions_map.get(2, [])
        trios = self.interactions_map.get(3, [])
        component_sizes, component_offsets = self.get_interaction_partitions()
        col_idx = []
        frozen_c = []
        for pair in pairs:
            offset = component_offsets[pair]
            size = component_sizes[pair]
            for trim_idx in range(n_lead):
                idx = offset + trim_idx
                col_idx.append(idx)
                frozen_c.append(value)
            for trim_idx in range(1, n_trail + 1):
                idx = offset + size - trim_idx
                col_idx.append(idx)
                frozen_c.append(value)
        for trio in trios:
            template = np.zeros_like(self.templates[trio])
            for trim_idx in range(n_lead):
                template[trim_idx, :, :] = 1
                template[:, trim_idx, :] = 1
                template[:, :, trim_idx] = 1
            for trim_idx in range(1, n_trail + 1):
                template[-trim_idx, :, :] = 1
                template[:, -trim_idx, :] = 1
                template[:, :, -trim_idx] = 1
            template = self.compress_3B(template, trio)
            mask = np.where(template > 0)[0]
            for idx in mask:
                col_idx.append(idx)
                frozen_c.append(value)
        if not offset_1b:
            for j in range(len(self.element_list)):
                col_idx.insert(0, j)
                frozen_c.insert(0, 0)
        col_idx = np.array(col_idx, dtype=int)
        frozen_c = np.array(frozen_c)
        return col_idx, frozen_c

    def set_flatten_template_3B(self):
        """
        Compute masks for flattening and unflattening 3B grid. The 3B BSpline
            set has three planes of symmetry corresponding to permutation
            of i, j, and k indices. Training is therefore performed with
            only the subset of basis functions corresponding to i < j < k.
            Basis functions on planes of symmetry have reduced weight.

        Returns:
            flat_weights (np.ndarray): vector of subset indices to use.
            unflatten_mask (np.ndarray): L x L x L boolean array for
                regenerating full basis function set.
        """
        for trio in self.interactions_map[3]:
            l_space, m_space, n_space = self.knots_map[trio]
            template = angles.get_symmetry_weights(self.symmetry[trio],
                                                   l_space,
                                                   m_space,
                                                   n_space,
                                                   self.leading_trim,
                                                   self.trailing_trim)
            template_flat = template.flatten()
            template_mask, = np.where(template_flat > 0)
            self.template_mask[trio] = template_mask
            self.flat_weights[trio] = template_flat[template_mask]
            self.templates[trio] = template

    def compress_3B(self, grid, interaction, fitting = True):
        """

        Args:
            grid:
            interaction:

        Returns:

        """
        if self.symmetry[interaction] == 1:
            vec = grid
            redundancy = self.flat_weights[interaction] if fitting else 1.0
        elif self.symmetry[interaction] == 2:
            vec = grid + grid.transpose(1, 0, 2)
            redundancy = self.flat_weights[interaction] if fitting else 0.5
        elif self.symmetry[interaction] == 3:
            vec = (grid
                   + grid.transpose(0, 2, 1)
                   + grid.transpose(1, 0, 2)
                   + grid.transpose(1, 2, 0)
                   + grid.transpose(2, 0, 1)
                   + grid.transpose(2, 1, 0))
            redundancy = self.flat_weights[interaction] if fitting else 1/6
        vec = vec.flat[self.template_mask[interaction]]
        vec = vec * redundancy
        return vec


    def decompress_3B(self, vec, interaction):
        """

        Args:
            vec:
            interaction:

        Returns:

        """
        vec = vec * self.flat_weights[interaction]
        l_space, m_space, n_space = self.knots_map[interaction]
        L = len(l_space) - 4
        M = len(m_space) - 4
        N = len(n_space) - 4
        grid = np.zeros((L, M, N))
        grid.flat[self.template_mask[interaction]] = vec
        if self.symmetry[interaction] == 2:
            grid = grid + grid.transpose(1, 0, 2)
        elif self.symmetry[interaction] == 3:
            grid = (grid
                    + grid.transpose(0, 2, 1)
                    + grid.transpose(1, 0, 2)
                    + grid.transpose(1, 2, 0)
                    + grid.transpose(2, 0, 1)
                    + grid.transpose(2, 1, 0))
        return grid


    
def find_symmetry_3B(trio: Tuple, 
                     r_min: List,
                     r_max: List, 
                     resolution: List):

    """
    Calculates the symmetry of a 3-body interaction based on r_min, r_max, and
    resolution map.

    Args:
        trio (tuple): Interaction (Si,Si,N)
        r_min (list): minimum pair distance per interaction
            e.g. [2.0, 3.0, 4.0]
        r_max (list): maximum pair distance per interaction
        resolution (list): resolution (number of knot intervals) per interaction.
    Returns:
        symmetry (int): Symmetry W.R.T the central atom

    """ 
    # 2 neighboring elements are different
    if trio[1] != trio[2]:
        return 1
    else:  # 2 neighboring elements are identical

        configs = list(zip(
            r_min,
            r_max,
            resolution
        ))

        if configs[0] == configs[1] == configs[2]:
            if trio[0] == trio[1]:
                return 3
            else:
                return 2
        elif configs[0] == configs[1]:
            return 2
        else:
            # 3 legs all have different configurations
            # OR the 2 central legs have different configurations
            return 1
    
    
def get_knot_spacer(knot_strategy):
    """


    Args:
        knot_strategy:


    Returns:

    """
    # select knot spacing option
    if knot_strategy == 'lammps':
        spacing_function = generate_lammps_knots
    elif knot_strategy == 'linear':
        spacing_function = generate_uniform_knots
    elif knot_strategy == 'geometric':
        spacing_function = generate_geometric_knots
    elif knot_strategy == 'inverse':
        spacing_function = generate_inv_knots
    else:
        raise ValueError('Invalid value of knot_strategy:', knot_strategy)
    return spacing_function


def generate_basis_functions(knot_subintervals):
    """
    Args:
        knot_subintervals (list): list of knot subintervals,
            e.g. from ufpotential.representation.knots.get_knot_subintervals

    Returns:
        basis_functions (list): list of scipy B-spline basis functions.
    """
    n_splines = len(knot_subintervals)
    basis_functions = []
    for idx in range(n_splines):
        # loop over number of basis functions
        b_knots = knot_subintervals[idx]
        bs = interpolate.BSpline.basis_element(b_knots, extrapolate=False)
        basis_functions.append(bs)
    return basis_functions


def evaluate_basis_functions(points,
                             basis_functions,
                             nu=0,
                             n_lead=0,
                             n_trail=0,
                             flatten=True,
                             ):
    """
    Evaluate basis functions.

    Args:
        points (np.ndarray): vector of points to sample, e.g. pair distances
        basis_functions (list): list of callable basis functions.
        nu (int): compute n-th derivative of basis function. Default 0.
        trailing_trim (int): number of basis functions at trailing edge
            to suppress. Useful for ensuring smooth cutoffs.
        flatten (bool): whether to flatten values per spline.

    Returns:
        if flatten:
            value_per_spline (np.ndarray): vector of cubic B-spline value,
                summed across queried points, for each knot subinterval.
                Used as a rotation-invariant representation generated
                using a BSpline basis.
        else:
            values_per_spline (list): list of vector of cubic B-spline
                evaluations for each knot subinterval.
    """
    n_splines = len(basis_functions)
    values_per_spline = [0] * n_splines
    for idx in range(n_lead, n_splines - n_trail):
        # loop over number of basis functions
        bspline_values = basis_functions[idx](points, nu=nu)
        bspline_values[np.isnan(bspline_values)] = 0
        values_per_spline[idx] = bspline_values
    if not flatten:
        return values_per_spline
    value_per_spline = np.array([np.sum(values)
                                 for values in values_per_spline])
    return value_per_spline


def featurize_force_2B(basis_functions,
                       distances,
                       drij_dR,
                       knot_sequence,
                       n_lead=0,
                       n_trail=0,
                       zbl=None,
                       ):
    """
    Args:
        basis_functions (list): list of callable basis functions.
        distances (np.ndarray): vector of distances of the same length as
            the last dimension of drij_dR.
        drij_dR (np.ndarray): distance-derivatives, e.g. from
            ufpotential.data.two_body.derivatives_by_interaction.
            Shape is (n_atoms, 3, n_distances).
        knot_sequence (np.ndarray): list of knot positions.
        trailing_trim (int): number of basis functions at trailing edge
            to suppress. Useful for ensuring smooth cutoffs.
        zbl (uf3.representation.zbl.ZBL): ZBL object 

    Returns:
        x (np.ndarray): rotation-invariant representations generated
            using BSpline basis corresponding to force information.
            Array shape is (n_atoms, 3, n_basis_functions), where the
            second dimension corresponds to the three cartesian directions.
        zbl_forces (np.ndarray): ZBL forces.
    """
    n_splines = len(basis_functions)
    n_atoms, _, n_distances = drij_dR.shape
    x = np.zeros((n_atoms, 3, n_splines))
    for bspline_idx in np.arange(n_lead, n_splines - n_trail):
        # loop over number of basis functions
        basis_function = basis_functions[bspline_idx]
        b_knots = knot_sequence[bspline_idx: bspline_idx+5]
        mask = np.logical_and(distances > b_knots[0],
                              distances < b_knots[-1])
        # first derivative
        bspline_values = basis_function(distances[mask], nu=1)
        # mask position deltas by distances
        deltas = drij_dR[:, :, mask]
        # broadcast multiplication over atomic and cartesian axis dimensions
        x_splines = np.multiply(bspline_values, deltas)
        x_splines = np.sum(x_splines, axis=-1)
        x[:, :, bspline_idx] = x_splines
    x = -x

    zbl_forces = np.zeros((n_atoms, 3))
    if zbl is not None:
        mask = (distances < zbl.rc)
        dzbl_dr = zbl.d(distances[mask])
        deltas = drij_dR[:, :, mask]
        zbl_forces = np.sum(np.multiply(dzbl_dr, deltas), axis=-1) / 2  # divide by 2 to remove double counting
    zbl_forces = -zbl_forces  # derivative to force

    return x, zbl_forces


def fit_spline_1d(x, y, knot_sequence):
    """
    Utility function for fitting spline coefficients to a sampled 1D function.
        Useful for comparing fit coefficients against true pair potentials.

    Args:
        x (np.ndarray): vector of function inputs.
        y (np.ndarray): vector of corresponding function outputs.
        knot_sequence (np.ndarray): list of knot positions.

    Returns:
        coefficients (np.ndarray): vector of cubic B-spline coefficients.
    """
    # scipy requirement: data must not lie outside of knot range
    b_min = knot_sequence[0]
    b_max = knot_sequence[-1]
    y = y[(x > b_min) & (x < b_max)]
    x = x[(x > b_min) & (x < b_max)]
    # scipy requirement: knot intervals must include at least 1 point each
    lowest_idx = np.argmin(x)
    highest_idx = np.argmax(x)
    x_min = x[lowest_idx]
    y_min = y[lowest_idx]
    x_max = x[highest_idx]
    y_max = y[highest_idx]
    unique_knots = np.unique(knot_sequence)
    n_knots = len(unique_knots)
    for i in range(n_knots-1):
        # loop over knots to ensure each interval has at least one point
        midpoint = 0.5 * (unique_knots[i] + unique_knots[i+1])
        if x_min > unique_knots[i]:  # pad with zeros below lower-bound
            x = np.insert(x, 0, midpoint)
            y = np.insert(y, 0, y_min)
        elif x_max < unique_knots[i]:  # pad with zeros above upper-bound
            x = np.insert(x, -1, midpoint)
            y = np.insert(y, -1, y_max)
    # scipy requirement: samples must be in increasing order
    x_sort = np.argsort(x)
    x = x[x_sort]
    y = y[x_sort]
    if knot_sequence[0] == knot_sequence[3]:
        knot_sequence = knot_sequence[4:-4]
    else:
        knot_sequence = knot_sequence[1:-1]
    lsq = interpolate.LSQUnivariateSpline(x,
                                          y,
                                          knot_sequence,
                                          bbox=(b_min, b_max))
    coefficients = lsq.get_coeffs()
    return coefficients


def find_spline_indices(points: np.ndarray,
                        knot_sequence: np.ndarray
                        ) -> Tuple[np.ndarray, np.ndarray]:
    """
    Identify basis functions indices that are non-zero at each point.

    Args:
        points (np.ndarray): list of points.
        knot_sequence (np.ndarray): list of knot positions.

    Returns:
        points (np.ndarray): array of points repeated four times
        idx (np.ndarray): corresponding basis function index for each
            point (four each).
    """
    # identify basis function "center" per point
    idx = np.searchsorted(knot_sequence, points, side='left') - 1 - 3
    # tile to identify four non-zero basis functions per point
    offsets = np.zeros(len(points) * 4, dtype=np.int64)
    for i in range(4):
        offsets[i::4] = i
    # offsets = np.tile([0, 1, 2, 3], len(points))
    idx = np.repeat(idx, 4) + offsets
    points = np.repeat(points, 4)
    return points, idx


def knot_sequence_from_points(knot_points: Collection) -> np.ndarray:
    """
    Repeat endpoints to satisfy knot sequence requirements (i.e. fixing first
    and second derivatives to zero).

    Args:
        knot_points (list or np.ndarray): sorted knot points in
            increasing order.

    Returns:
        knots (np.ndarray): knot sequence with repeated ends.
    """
    knots = np.concatenate([np.repeat(knot_points[0], 3),
                            knot_points,
                            np.repeat(knot_points[-1], 3)])
    return knots


def get_knot_subintervals(knots: np.ndarray) -> List:
    """
    Generate 5-knot subintervals for individual basis functions
    from specified knot sequence.

    Args:
        knots (np.ndarray): knot sequence with repeated ends.

    Returns:
        subintervals (list): list of 5-knot subintervals.
    """
    subintervals = [knots[i:i+5]
                    for i in range(len(knots)-4)]
    return subintervals


def generate_uniform_knots(r_min: float,
                           r_max: float,
                           n_intervals: int,
                           sequence: bool = True,
                           offset: int = 3,
                           ) -> np.ndarray:
    """
    Generate evenly-spaced knot points or knot sequence.

    Args:
        r_min (float): lower-bound for knot points.
        r_max (float): upper-bound for knot points.
        n_intervals (int): number of unique intervals in the knot sequence,
            i.e. n_intervals + 1 samples will be taken between r_min and r_max.
        sequence (bool): whether to repeat ends to yield knot sequence.

    Returns:
        knots (np.ndarray): knot points or knot sequence.
    """
    if r_min is None:
        r_min = -offset * (r_max - 0.0) / (n_intervals - offset)
    knots = np.linspace(r_min, r_max, n_intervals + 1)
    if sequence:
        knots = knot_sequence_from_points(knots)
    return np.round(knots,10)


def generate_inv_knots(r_min: float,
                       r_max: float,
                       n_intervals: int,
                       sequence: bool = True
                       ) -> np.ndarray:
    """
    Generate knot points or knot sequence using an inverse transformation.
    This scheme yields higher resolution at smaller distances.

    Args:
        r_min (float): lower-bound for knot points.
        r_max (float): upper-bound for knot points.
        n_intervals (int): number of unique intervals in the knot sequence,
            i.e. n_intervals + 1 samples will be taken between r_min and r_max.
        sequence (bool): whether to repeat ends to yield knot sequence.

    Returns:
        knots (np.ndarray): knot points or knot sequence.
    """
    if r_min is None:
        raise ValueError(
            "Automatic lower-bound is WIP for this knot spacing scheme.")
    knots = np.linspace(1/r_min, 1/r_max, n_intervals + 1)**-1
    if sequence:
        knots = knot_sequence_from_points(knots)
    return knots


def generate_geometric_knots(r_min: float,
                             r_max: float,
                             n_intervals: int,
                             sequence: bool = True
                             ) -> np.ndarray:
    """
    Generate knot points or knot sequence using a geometric progression.
    Points are evenly spaced on a log scale. This scheme yields higher
    resolution at smaller distances.

    Args:
        r_min (float): lower-bound for knot points.
        r_max (float): upper-bound for knot points.
        n_intervals (int): number of unique intervals in the knot sequence,
            i.e. n_intervals + 1 samples will be taken between r_min and r_max.
        sequence (bool): whether to repeat ends to yield knot sequence.

    Returns:
        knots (np.ndarray): knot points or knot sequence.
    """
    if r_min is None:
        raise ValueError(
            "Automatic lower-bound is WIP for this knot spacing scheme.")
    knots = np.geomspace(r_min, r_max, n_intervals + 1)
    if sequence:
        knots = knot_sequence_from_points(knots)
    return knots


def generate_lammps_knots(r_min: float,
                          r_max: float,
                          n_intervals: int,
                          sequence: bool = True
                          ) -> np.ndarray:
    """
    Generate knot points or knot sequence using LAMMPS convention of
    distance^2. This scheme yields somewhat higher resolution at larger
    distances and somewhat lower resolution at smaller distances.
    Since speed is mostly unaffected by the number of basis functions, due
    to the local support, a high value of n_intervals ensures resolution
    while ensuring expected behavior in LAMMPS.

    Args:
        r_min (float): lower-bound for knot points.
        r_max (float): upper-bound for knot points.
        n_intervals (int): number of unique intervals in the knot sequence,
            i.e. n_intervals + 1 samples will be taken between r_min and r_max.
        sequence (bool): whether to repeat ends to yield knot sequence.

    Returns:
        knots (np.ndarray): knot points or knot sequence.
    """
    if r_min is None:
        raise ValueError(
            "Automatic lower-bound is WIP for this knot spacing scheme.")
    knots = np.linspace(r_min ** 2, r_max ** 2, n_intervals + 1) ** 0.5
    if sequence:
        knots = knot_sequence_from_points(knots)
    return knots


def parse_knots_file(filename: str,
                     chemical_system: composition.ChemicalSystem) -> Dict:
    """
    Parse a nested dictionary of knot sequences from JSON file.

    Args:
        filename (str): path to file.
        chemical_system (composition.ChemicalSystem): chemical system.

    Returns:
        knots_map (dict): map of knots per chemical interaction.
    """
    json_data = json_io.load_interaction_map(filename)
    knots_map = {}
    for d in range(2, chemical_system.degree + 1):
        for interaction in chemical_system.interactions_map[d]:
            if interaction in json_data:
                array = json_data[interaction]
                conditions = [np.ptp(array[:4]) == 0,
                              np.ptp(array[-4:]) == 0,
                              np.all(np.gradient(array) >= 0)]
                if all(conditions):
                    knots_map[interaction] = array
    return knots_map


def tuple_consistency_check(map_, interaction_map):
    interactions = []
    for degree_data in interaction_map.values():
        interactions.extend(degree_data)
    for entry in map_:
        if entry not in interactions:
            warnings.warn(f"{entry} specification unused.")<|MERGE_RESOLUTION|>--- conflicted
+++ resolved
@@ -173,12 +173,7 @@
         values = []
         for interaction in self.r_max_map:
             r_max = self.r_max_map[interaction]
-<<<<<<< HEAD
-            print(type(r_max))
             if isinstance(r_max, (float, np.floating, int, np.integer)):
-=======
-            if isinstance(r_max, (float, np.floating, int, np.int64)):
->>>>>>> 2b1845d0
                 values.append(r_max)
             else:
                 # higher body interactions: get max r involving central atom
@@ -365,17 +360,9 @@
 
         Args:
             ridge_map (dict): n-body term ridge regularizer strengths.
-<<<<<<< HEAD
-                default: {1: 1e-8, 2: 0e0, 3: 1e-5}
-            curvature_map (dict): n-body term curvature regularizer strengths.
-                default: {1: 0.0, 2: 1e-8, 3: 1e-8}
-
-        TODO: refactor to break up into smaller, reusable functions
-=======
                 default: {1: 1e-16, 2: 0.0, 3: 1e-10}
             curvature_map (dict): n-body term curvature regularizer strengths.
                 default: {1: 0.0, 2: 1e-16, 3: 1e-16}
->>>>>>> 2b1845d0
 
         Returns:
             combined_matrix (np.ndarray): regularization matrix made up of
