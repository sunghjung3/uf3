--- conflicted
+++ resolved
@@ -235,41 +235,6 @@
             self.r_max_map[trio] = self.r_max_map.get(trio, default_max)
             self.resolution_map[trio] = self.resolution_map.get(trio,
                                                                 default_res)
-<<<<<<< HEAD
-            self.find_symmetry_3B(trio)
-        self.r_cut = self.get_cutoff()
-
-
-    def find_symmetry_3B(self, trio):
-        """
-        Sets self.symmetry[trio] based on r_min, r_max, and resolution_map
-
-        Args:
-            trio (tuple): tuple containing 3 elements
-        Updates:
-            self.symmetry[trio]
-        Returns:
-            None
-        """
-        elem_set = len(set(trio[1:]))
-
-        # 2 neighboring elements are different
-        if elem_set == 2:
-            self.symmetry[trio] = 1
-            return None
-        
-        # 2 neighboring elements are identical
-        configs = set(zip(
-            self.r_min_map[trio],
-            self.r_max_map[trio],
-            self.resolution_map[trio]
-        ))
-
-        # 1->3, 2->2, 3->1
-        self.symmetry[trio] = -1 * (len(configs) - 2) + 2
-
-
-=======
             self.symmetry[trio] = find_symmetry_3B(trio,
                                                    self.r_min_map[trio],
                                                    self.r_max_map[trio],
@@ -278,7 +243,6 @@
         self.r_cut = self.get_cutoff()
 
 
->>>>>>> 7809382b
     def update_knots_from_dict(self, knots_map):
         """"""
         for pair in self.interactions_map.get(2, []):
@@ -631,21 +595,13 @@
         grid.flat[self.template_mask[interaction]] = vec
         if self.symmetry[interaction] == 2:
             grid = grid + grid.transpose(1, 0, 2)
-<<<<<<< HEAD
-        if self.symmetry[interaction] == 3:
-=======
         elif self.symmetry[interaction] == 3:
->>>>>>> 7809382b
             grid = (grid
                     + grid.transpose(0, 2, 1)
                     + grid.transpose(1, 0, 2)
                     + grid.transpose(1, 2, 0)
                     + grid.transpose(2, 0, 1)
                     + grid.transpose(2, 1, 0))
-<<<<<<< HEAD
-
-=======
->>>>>>> 7809382b
         return grid
 
 
