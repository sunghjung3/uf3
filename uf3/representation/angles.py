"""
This module provides functions for computing three-atom neighbor list tuples
 and fitting/evaluating 3D tensor product BSplines.
"""

from typing import List, Dict, Tuple
import numpy as np
from numba import jit
import ase
from ase import symbols as ase_symbols
from uf3.data import composition
from uf3.representation import bspline
from uf3.representation import distances
from scipy.spatial import distance


def featurize_energy_3b(geom: ase.Atoms,
                        knot_sets: List[List[np.ndarray]],
                        basis_functions: List,
                        hashes: List,
                        supercell: ase.Atoms = None,
                        n_lead: int = 0,
                        n_trail: int = 0,
                        ) -> List[np.ndarray]:
    """
    Args:
        geom (ase.Atoms): configuration of interest
        knot_sets (np.ndarray): list of lists of knot sequences per interaction
        basis_functions (list): list of lists of callable basis functions
            for each interaction
        hashes (list): list of three-body hashes.
        supercell (ase.Atoms): optional supercell.
        n_trail (int): number of basis functions at trailing edge
            to suppress. Useful for ensuring smooth cutoffs.

    Returns:
        grid_3b (List of np.ndarray): feature grid per interaction.
    """
    if supercell is None:
        supercell = geom
    n_interactions = len(hashes)
    sup_comp = supercell.get_atomic_numbers()

    L, M, N = coefficient_counts_from_knots(knot_sets)
    # identify pairs
    dist_matrix, i_where, j_where = identify_ij(geom,
                                                knot_sets,
                                                supercell)

    grids = [np.zeros((L[i], M[i], N[i]))
             for i in range(n_interactions)]
    if len(i_where) == 0:
        return grids

    triplet_generator = generate_triplets(
        i_where, j_where, sup_comp, hashes, dist_matrix, knot_sets)

    for triplet_batch in triplet_generator:
        for interaction_idx in range(n_interactions):
            interaction_data = triplet_batch[interaction_idx]
            if interaction_data is None:
                continue
            i, r_l, r_m, r_n, ituples = interaction_data
            tuples_3b, idx_lmn = evaluate_triplet_distances(
                r_l,
                r_m,
                r_n,
                basis_functions[interaction_idx],
                knot_sets[interaction_idx],
                n_lead=n_lead,
                n_trail=n_trail)
            grids[interaction_idx] += arrange_3b(tuples_3b,
                                                 idx_lmn,
                                                 L[interaction_idx],
                                                 M[interaction_idx],
                                                 N[interaction_idx])
    return grids


def coefficient_counts_from_knots(knot_sets: List[List[np.ndarray]],
                                  ) -> Tuple[List[int], List[int], List[int]]:
    """
    Count number of basis functions per dimension from knot sequences.

    Args:
        knot_sets (list): list of three-body knot sequences
            per chemical interation

    Returns:
        L, M, N (list): lists of number of basis functions per dimension (3).
    """
    L = []
    M = []
    N = []
    for knot_sequences in knot_sets:
        l_space, m_space, n_space = knot_sequences
        L.append(len(l_space) - 4)
        M.append(len(m_space) - 4)
        N.append(len(n_space) - 4)
    return L, M, N


@jit(nopython=True, nogil=True)
def arrange_3b(triangle_values: np.ndarray,
               idx_lmn: np.ndarray,
               L: int,
               M: int,
               N: int
               ) -> np.ndarray:
    """
    Arrange contributions per basis function in L x M x N grid.

    Args:
        triangle_values (np.ndarray): array of shape (n_triangles * 4, 3)
        idx_lmn (np.ndarray): array of shape (n_triangles * 4, 3)
        L (int): number of basis functions in first dimension of tensor.
        M (int): number of basis functions in second dimension of tensor.
        N (int): number of basis functions in third dimension of tensor.

    Returns:
        grid (np.ndarray)
    """
    # multiply spline values and arrange in 3D grid
    grid = np.zeros((L, M, N))
    n_values = len(triangle_values)
    n_triangles = int(n_values / 4)
    for triangle_idx in range(n_triangles):
        idx_l = idx_lmn[triangle_idx * 4, 0]
        idx_m = idx_lmn[triangle_idx * 4, 1]
        idx_n = idx_lmn[triangle_idx * 4, 2]
        values = triangle_values[triangle_idx * 4: (triangle_idx + 1) * 4, :]
        # each triangle influences 4 x 4 x 4 = 64 basis functions
        for i in range(4):
            for j in range(4):
                for k in range(4):
                    value = values[i, 0] * values[j, 1] * values[k, 2]
                    grid[idx_l + i, idx_m + j, idx_n + k] += value
    return grid


def featurize_force_3b(geom: ase.Atoms,
                       knot_sets: List[List[np.ndarray]],
                       basis_functions: List[List],
                       trio_hashes: Dict[int, np.ndarray],
                       supercell: ase.Atoms = None,
                       n_lead: int = 0,
                       n_trail: int = 0,
                       ) -> List[List[List[np.ndarray]]]:
    """
    Generate features per force component per atom for a configuration.

    Args:
        geom (ase.Atoms): configuration of interest.
        knot_sets (np.ndarray): list of lists of knot sequences per interaction
        basis_functions (list): list of lists of callable basis functions
            for each chemical interaction
        trio_hashes (dict): map of interaction to integer hashes.
        supercell (ase.Atoms): optional supercell.
        n_trail (int): number of

    Returns:
        grid_3b (list): array-like list of shape
            (n_atoms, 3, n_basis_functions) where 3 refers to the three
            cartesian directions x, y, and z.
    """
    if supercell is None:
        supercell = geom
    n_interactions = len(trio_hashes)
    sup_comp = supercell.get_atomic_numbers()

    n_atoms = len(geom)
    L, M, N = coefficient_counts_from_knots(knot_sets)
    coords, matrix, x_where, y_where = identify_ij(geom,
                                                   knot_sets,
                                                   supercell,
                                                   square=True)
    force_grids = [[[np.zeros((L[i], M[i], N[i])),
                     np.zeros((L[i], M[i], N[i])),
                     np.zeros((L[i], M[i], N[i]))]
                    for _ in range(n_atoms)]
                   for i in range(n_interactions)]
    if len(x_where) == 0:
        return force_grids
    # process each atom's neighbors to limit memory requirement
    triplet_generator = generate_triplets(
        x_where, y_where, sup_comp, trio_hashes, matrix, knot_sets)

    for triplet_batch in triplet_generator:
        for interaction_idx in range(n_interactions):
            interaction_data = triplet_batch[interaction_idx]
            if interaction_data is None:
                continue
            i, r_l, r_m, r_n, ituples = interaction_data

            tuples_3b, idx_lmn = evaluate_triplet_derivatives(
                r_l,
                r_m,
                r_n,
                basis_functions[interaction_idx],
                knot_sets[interaction_idx],
                n_lead=n_lead,
                n_trail=n_trail)

            drij_dr = distances.compute_direction_cosines(coords,
                                                          matrix,
                                                          ituples[:, 0],
                                                          ituples[:, 1],
                                                          n_atoms)
            drik_dr = distances.compute_direction_cosines(coords,
                                                          matrix,
                                                          ituples[:, 0],
                                                          ituples[:, 2],
                                                          n_atoms)
            drjk_dr = distances.compute_direction_cosines(coords,
                                                          matrix,
                                                          ituples[:, 1],
                                                          ituples[:, 2],
                                                          n_atoms)
            grids = arrange_deriv_3b(tuples_3b,
                                     idx_lmn,
                                     drij_dr,
                                     drik_dr,
                                     drjk_dr,
                                     L[interaction_idx],
                                     M[interaction_idx],
                                     N[interaction_idx])
            for a in range(n_atoms):
                for c in range(3):
                    force_grids[interaction_idx][a][c] -= grids[a][c]
    return force_grids


@jit(nopython=True, nogil=True)
def arrange_deriv_3b(triangle_values: np.ndarray,
                     idx_lmn: np.ndarray,
                     drij_dr: np.ndarray,
                     drik_dr: np.ndarray,
                     drjk_dr: np.ndarray,
                     L: int,
                     M: int,
                     N: int
                     ) -> List[List[np.ndarray]]:
    """
    Args:
        triangle_values (np.ndarray): array of shape (n_triangles * 4, 3)
        idx_lmn (np.ndarray): array of shape (n_triangles * 4, 3)
        dr{ij, ik, jk}_dr (np.ndarray): direction-cosine arrays of shape
            (n_atoms, 3, n_triangles).
        L (int): number of basis functions.

    Returns:
        force_grids (list): array-like list of shape
            (n_atoms, 3, n_basis_functions) where 3 refers to the three
            cartesian directions x, y, and z.
    """
    # multiply spline values and arrange in 3D grid
    n_atoms = len(drij_dr)
    n_values = len(triangle_values)
    n_triangles = int(n_values / 4)
    force_grids = [(np.zeros((L, M, N)),
                    np.zeros((L, M, N)),
                    np.zeros((L, M, N)))
                   for _ in range(n_atoms)]
    for a in range(n_atoms):  # atom index
        for c in range(3):  # cartesian directions
            for tri_idx in range(n_triangles):
                dij = drij_dr[a, c, tri_idx]
                dik = drik_dr[a, c, tri_idx]
                djk = drjk_dr[a, c, tri_idx]
                if dij == 0 and dik == 0 and djk == 0:
                    continue
                idx_l = idx_lmn[tri_idx * 4, 0]
                idx_m = idx_lmn[tri_idx * 4, 1]
                idx_n = idx_lmn[tri_idx * 4, 2]
                v = triangle_values[tri_idx * 4: (tri_idx + 1) * 4, :]
                # each triangle influences 4 x 4 x 4 = 64 basis functions
                for i in range(4):
                    for j in range(4):
                        for k in range(4):
                            val = (v[i, 3] * v[j, 1] * v[k, 2] * dij +
                                   v[i, 0] * v[j, 4] * v[k, 2] * dik +
                                   v[i, 0] * v[j, 1] * v[k, 5] * djk)
                            force_grids[a][c][idx_l+i, idx_m+j, idx_n+k] += val
    return force_grids


def identify_ij(geom: ase.Atoms,
                knot_sets: List[List[np.ndarray]],
                supercell: ase.Atoms = None,
                square: bool = False):
    """
    Args:
        geom (ase.Atoms)
        knot_sets (np.ndarray): list of lists of knot sequences per interaction
        supercell (ase.Atoms)
        square (bool): whether to return square distance matrix (True)
            or truncate to atoms in unit cell (False).

    TODO: refactor to break up into smaller, reusable functions

    Returns:
        dist_matrix (np.ndarray): rectangular matrix of shape
            (n_atoms, n_supercell) where n_supercell is the number of
            atoms within the cutoff distance of any in-unit-cell atom.
        {i, j}_where (np.ndarray): unsorted list of atom indices
            over which to loop to obtain valid pair distances.
    """
    if supercell is None:
        supercell = geom
    knots_flat = np.concatenate([sequence for set_ in knot_sets
                                 for sequence in set_])
    r_min = max(np.min(knots_flat), 0)
    r_max = np.max(knots_flat)
    sup_positions = supercell.get_positions()
    geo_positions = geom.get_positions()

    # mask atoms that aren't close to any unit-cell atom
    # dist_matrix = distance.cdist(geo_positions, sup_positions)
    # cutoff_mask = dist_matrix < r_max  # ignore atoms without in-cell neighbors
    # cutoff_mask = np.any(cutoff_mask, axis=0)
    # sup_positions = sup_positions[cutoff_mask, :]  # reduced distance matrix
    
    # enforce distance cutoffs
    n_geo = len(geo_positions)
    dist_matrix = distance.cdist(sup_positions, sup_positions)
    if square is False:
        cut_matrix = dist_matrix[:n_geo, :]
        dist_mask = (cut_matrix > r_min) & (cut_matrix <= r_max)
        i_where, j_where = np.where(dist_mask)
        return dist_matrix, i_where, j_where
    else:
        dist_mask = (dist_matrix > r_min) & (dist_matrix <= r_max)
        i_where, j_where = np.where(dist_mask)
        return sup_positions, dist_matrix, i_where, j_where


def legacy_generate_triplets(i_where:np.ndarray,
                             j_where: np.ndarray,
                             distance_matrix: np.ndarray,
                             knot_sequences: List[np.ndarray],
                             ) -> Tuple:
    """
    Identify unique "i-j-j'" tuples by combining provided i-j pairs, then
    compute i-j, i-k, and j-k pair distances from i-j-k tuples,
        distance matrix, and knot sequence for cutoffs.

    Args:
        i_where (np.ndarray): sorted "i" indices
        j_where (np.ndarray): sorted "j" indices
        distance_matrix (np.ndarray)
        knot_sequences (list of np.ndarray)

    Returns:
        tuples_idx (np.ndarray): array of shape (n_triangles, 3)
    """
    # find unique values of i (sorted such that i < j)
    i_values, group_sizes = np.unique(i_where, return_counts=True)
    # group j by values of i
    i_groups = np.array_split(j_where, np.cumsum(group_sizes)[:-1])
    # generate j-k combinations
    for i in range(len(i_groups)):
        tuples = np.array(np.meshgrid(i_groups[i],
                                      i_groups[i])).T.reshape(-1, 2)
        tuples = np.insert(tuples, 0, i_values[i], axis=1)
        # atoms j and k are interchangable; filter
        comparison_mask = (tuples[:, 1] < tuples[:, 2])
        tuples = tuples[comparison_mask]
        # extract distance tuples
        r_l = distance_matrix[tuples[:, 0], tuples[:, 1]]
        r_m = distance_matrix[tuples[:, 0], tuples[:, 2]]
        r_n = distance_matrix[tuples[:, 1], tuples[:, 2]]
        # mask by longest distance
        l_mask = (r_l >= knot_sequences[0][0]) & (
                    r_l <= knot_sequences[0][-1])
        m_mask = (r_m >= knot_sequences[1][0]) & (
                    r_m <= knot_sequences[1][-1])
        n_mask = (r_n >= knot_sequences[2][0]) & (
                    r_n <= knot_sequences[2][-1])
        dist_mask = np.logical_and.reduce([l_mask, m_mask, n_mask])
        r_l = r_l[dist_mask]
        r_m = r_m[dist_mask]
        r_n = r_n[dist_mask]
        tuples = tuples[dist_mask]
        yield i, r_l, r_m, r_n, tuples


def generate_triplets(i_where: np.ndarray,
                      j_where: np.ndarray,
                      sup_composition: np.ndarray,
                      hashes: np.ndarray,
                      distance_matrix: np.ndarray,
                      knot_sets: List[List[np.ndarray]]
                      ) -> List[Tuple]:
    """
    Identify unique "i-j-k" tuples by combining provided i-j pairs, then
    compute i-j, i-k, and j-k pair distances from i-j-k tuples,
        distance matrix, and knot sequence for cutoffs.

    TODO: refactor to break up into smaller, reusable functions

    Args:
        i_where (np.ndarray): sorted "i" indices
        j_where (np.ndarray): sorted "j" indices
        sup_composition (np.ndarray): composition given by atomic numbers.
        hashes (np.ndarray): array of unique integer hashes for interactions.
        distance_matrix (np.ndarray): pair distance matrix.
        knot_sets (np.ndarray): list of lists of knot sequences per interaction

    Returns:
        tuples_idx (np.ndarray): array of shape (n_triangles, 3)
    """
    n_hashes = len(hashes)
    # find unique values of i (sorted such that i < j)
    i_values, group_sizes = np.unique(i_where, return_counts=True)
    # group j by values of i
    i_groups = np.array_split(j_where, np.cumsum(group_sizes)[:-1])
    # generate j-k combinations
    for i in range(len(i_groups)):
<<<<<<< HEAD
        tuples = np.array(np.meshgrid(i_groups[i],
                                      i_groups[i])).T.reshape(-1, 2)
        tuples = np.insert(tuples, 0, i_values[i], axis=1)  # each row: [i, j, k] by atom id

        comp_tuples = sup_composition[tuples]  # each row: [i, j, k] by element number
        comp_tuples[:, 1:] = np.sort(comp_tuples[:, 1:], axis=1)  # sort j & k in each row
=======
        j_arr, k_arr = np.meshgrid(i_groups[i], i_groups[i])

        # Pick out unique neighbor pairs of central atom i
        # ex: With center atom 0 and its neighbors [2, 1, 3],
        # j_arr = [[2, 1, 3],
        #          [2, 1, 3],
        #          [2, 1, 3]]
        # k_arr = [[2, 2, 2],
        #          [1, 1, 1],
        #          [3, 3, 3]]
        # j_indices = [1, 2, 1]
        # k_indices = [2, 3, 3]
        # => unique pairs: (1, 2), (2, 3), (1, 3)
        # The unique_pair_mask has filtered out pairs like (1, 1), (2, 1), (3, 2), etc.
        unique_pair_mask = (j_arr < k_arr)
        j_indices = j_arr[unique_pair_mask]
        k_indices = k_arr[unique_pair_mask]
        tuples = np.vstack((i_values[i] * np.ones(len(j_indices), dtype=int),
                            j_indices, k_indices)).T  # array of unique triplets

        comp_tuples = sup_composition[tuples]

        sort_indices = np.argsort(comp_tuples[:, 1:],axis=1)  # to sort by atomic number
        comp_tuples_slice = np.take_along_axis(comp_tuples[:, 1:],sort_indices,axis=1)
        tuples_slice = np.take_along_axis(tuples[:, 1:],sort_indices,axis=1)

        # sort comp_tuples and tuples the same way
        comp_tuples = np.hstack((comp_tuples[:, [0]], comp_tuples_slice))
        tuples = np.hstack((tuples[:, [0]], tuples_slice))
>>>>>>> 7809382b

        ijk_hash = composition.get_szudzik_hash(comp_tuples)

        grouped_triplets = [None] * n_hashes
        for j, hash_ in enumerate(hashes):
            ituples = tuples[ijk_hash == hash_]
            if len(ituples) == 0:
                grouped_triplets[j] = None
                continue
            # extract distance tuples
            r_l = distance_matrix[ituples[:, 0], ituples[:, 1]]
            r_m = distance_matrix[ituples[:, 0], ituples[:, 2]]
            r_n = distance_matrix[ituples[:, 1], ituples[:, 2]]
            # mask by longest distance
            l_mask = ((r_l >= knot_sets[j][0][0])
                      & (r_l <= knot_sets[j][0][-1]))
            m_mask = ((r_m >= knot_sets[j][1][0])
                      & (r_m <= knot_sets[j][1][-1]))
            n_mask = ((r_n >= knot_sets[j][2][0])
                      & (r_n <= knot_sets[j][2][-1]))
            dist_mask = np.logical_and.reduce([l_mask, m_mask, n_mask])
            r_l = r_l[dist_mask]
            r_m = r_m[dist_mask]
            r_n = r_n[dist_mask]
            ituples = ituples[dist_mask]
            grouped_triplets[j] = i, r_l, r_m, r_n, ituples
        yield grouped_triplets


def evaluate_triplet_distances(r_l: np.ndarray,
                               r_m: np.ndarray,
                               r_n: np.ndarray,
                               basis_functions: List[List],
                               knot_sequences: List[np.ndarray],
                               n_lead: int = 0,
                               n_trail: int = 0,
                               ):
    """
    Identify non-zero basis functions for each point and call functions.

    TODO: refactor to break up into smaller, reusable functions

    Args:
        r_l (np.ndarray): vector of i-j distances.
        r_m (np.ndarray): vector of i-k distances.
        r_n (np.ndarray): vector of j-k distances.
        basis_functions (list): list of lists of of callable basis functions.
        knot_sequences (list of np.ndarray): list of knot sequences.
        n_trail (int): number of basis functions at trailing edge
            to suppress. Useful for ensuring smooth cutoffs.

    Returns:
        tuples_3b (np.ndarray):
        idx_lmn (np.ndarray):
    """
    l_knots, m_knots, n_knots = knot_sequences
    # identify non-zero splines (tiling each distance x 4)
    r_l, idx_rl = bspline.find_spline_indices(r_l, l_knots)
    r_m, idx_rm = bspline.find_spline_indices(r_m, m_knots)
    r_n, idx_rn = bspline.find_spline_indices(r_n, n_knots)
    # evaluate splines per dimension
    L = len(l_knots) - 4
    M = len(m_knots) - 4
    N = len(n_knots) - 4
    n_tuples = len(r_l)
    values_3b = np.zeros((n_tuples, 3))  # array of basis-function values
    for l_idx in range(n_lead, L - n_trail):
        mask = (idx_rl == l_idx)
        points = r_l[mask]
        values_3b[mask, 0] = basis_functions[0][l_idx](points)
    for m_idx in range(n_lead, M - n_trail):
        mask = (idx_rm == m_idx)
        points = r_m[mask]
        values_3b[mask, 1] = basis_functions[1][m_idx](points)
    for n_idx in range(n_lead, N - n_trail):
        mask = (idx_rn == n_idx)
        points = r_n[mask]
        values_3b[mask, 2] = basis_functions[2][n_idx](points)
    idx_lmn = np.vstack([idx_rl, idx_rm, idx_rn]).T
    # if trailing_trim > 0:
    #     trim_mask = np.logical_or.reduce([idx_rl <= L,
    #                                       idx_rm <= M,
    #                                       idx_rn <= N])
    #     print("E", np.sum(trim_mask), len(values_3b))
    #     values_3b = values_3b[trim_mask]
    #     idx_lmn = idx_lmn[trim_mask]
    return values_3b, idx_lmn


def evaluate_triplet_derivatives(r_l: np.ndarray,
                                 r_m: np.ndarray,
                                 r_n: np.ndarray,
                                 basis_functions: List[List],
                                 knot_sequences: List[np.ndarray],
                                 n_lead: int = 0,
                                 n_trail: int = 0,
                                 ) -> Tuple[np.ndarray, np.ndarray]:
    """
    Identify non-zero basis functions for each point and call functions.

    TODO: refactor to break up into smaller, reusable functions

    Args:
        r_l (np.ndarray): vector of i-j distances.
        r_m (np.ndarray): vector of i-k distances.
        r_n (np.ndarray): vector of j-k distances.
        basis_functions (list): list of lists of of callable basis functions.
        knot_sequences (list of np.ndarray)
        n_trail (int): number of basis functions at trailing edge
            to suppress. Useful for ensuring smooth cutoffs.

    Returns:
        tuples_3b (np.ndarray): tuples of spline derivative values
            per dimension per triangle.
        idx_lmn (np.ndarray): corresponding indices of relevant basis functions
            to increment with derivative values.
    """
    l_knots, m_knots, n_knots = knot_sequences
    # identify non-zero splines (tiling each distance x 4)
    r_l, idx_rl = bspline.find_spline_indices(r_l, l_knots)
    r_m, idx_rm = bspline.find_spline_indices(r_m, m_knots)
    r_n, idx_rn = bspline.find_spline_indices(r_n, n_knots)
    # evaluate splines per dimension
    L = len(l_knots) - 4
    M = len(m_knots) - 4
    N = len(n_knots) - 4
    n_tuples = len(r_l)
    values_3b = np.zeros((n_tuples, 6))  # array of basis-function values
    for l_idx in range(n_lead, L - n_trail):
        mask = (idx_rl == l_idx)
        points = r_l[mask]
        values_3b[mask, 0] = basis_functions[0][l_idx](points)
        values_3b[mask, 3] = basis_functions[0][l_idx](points, nu=1)
    for m_idx in range(n_lead, M - n_trail):
        mask = (idx_rm == m_idx)
        points = r_m[mask]
        values_3b[mask, 1] = basis_functions[1][m_idx](points)
        values_3b[mask, 4] = basis_functions[1][m_idx](points, nu=1)
    for n_idx in range(n_lead, N - n_trail):
        mask = (idx_rn == n_idx)
        points = r_n[mask]
        values_3b[mask, 2] = basis_functions[2][n_idx](points)
        values_3b[mask, 5] = basis_functions[2][n_idx](points, nu=1)
    idx_lmn = np.vstack([idx_rl, idx_rm, idx_rn]).T
    return values_3b, idx_lmn
    # if trailing_trim > 0:
    #     trim_mask = np.logical_or.reduce([idx_rl <= L,
    #                                       idx_rm <= M,
    #                                       idx_rn <= N])
    #     print("F", np.sum(trim_mask), len(values_3b))
    #     values_3b = values_3b[trim_mask]
    #     idx_lmn = idx_lmn[trim_mask]
    # else:
    #     trim_mask = None
    # return values_3b, idx_lmn, trim_mask


def symmetrize_3B(grid_3b: np.ndarray, symmetry: int = 2) -> np.ndarray:
    """
        Symmetrize 3D array with mirror plane(s), enforcing permutational
            invariance with respect to j and k indices.
            This allows us to avoid sorting, which is slow.
    """
    template = np.ones_like(grid_3b)
    for i, j, k in np.ndindex(*template.shape):
        if symmetry == 2:
            if (i == j):
                template[i, j, k] = 0.5
        elif symmetry == 3:
            if (i == j and i == k):
                template[i, j, k] = 1 / 6
            elif (i == k) or (i == j) or (j == k):
                template[i, j, k] = 0.5
    grid_3b = grid_3b * template
    if symmetry == 2:
        images = [grid_3b, grid_3b.transpose(1, 0, 2)]
    elif symmetry == 3:
        images = [grid_3b,
                  grid_3b.transpose(0, 2, 1),
                  grid_3b.transpose(1, 0, 2),
                  grid_3b.transpose(1, 2, 0),
                  grid_3b.transpose(2, 0, 1),
                  grid_3b.transpose(2, 1, 0)]
    else:
        images = [grid_3b]
    grid_3b = np.sum(images, axis=0)
    return grid_3b


def get_symmetry_weights(symmetry: int,
                         l_space: np.ndarray,
                         m_space: np.ndarray,
                         n_space: np.ndarray,
                         n_lead: int = 0,
                         n_trail: int = 3,
                         ) -> np.ndarray:
    """
    Args:
        symmetry (int): Symmetry considered in system. Default is 2, resulting
            in one mirror plane along the l=m plane.
        {l, m, n}_space (np.ndarray): knot sequences along three dimensions.
        n_trail (int): number of basis functions at trailing edge
            to suppress. Useful for ensuring smooth cutoffs.

    Returns:
        template (np.ndarray): array of weights for basis functions,
            shaped in three dimensions.
    """
    L = len(l_space) - 4
    M = len(m_space) - 4
    N = len(n_space) - 4

    template = np.ones((L, M, N))
    if symmetry == 2:  # one mirror plane (j and k interchangeable)
        for i, j, k in np.ndindex(*template.shape):
            if (i > j):
                template[i, j, k] = 0
            elif (i == j):
                template[i, j, k] = 0.5
    elif symmetry == 3:  # three mirror planes (i, j, k intercheangable)
        for i, j, k in np.ndindex(*template.shape):
            if i == j and i == k:
                template[i, j, k] = 1 / 6
            elif i > j or j > k:
                template[i, j, k] = 0
            elif (i == k) or (i == j) or (j == k):
                template[i, j, k] = 0.5
    # triangle distance restriction
    for i, j, k in np.ndindex(*template.shape):
        if l_space[i + 4] + m_space[j + 4] <= n_space[k]:
            template[i, j, k] = 0
        elif l_space[i + 4] + n_space[k + 4] <= m_space[j]:
            template[i, j, k] = 0
        elif m_space[j + 4] + n_space[k + 4] <= l_space[i]:
            template[i, j, k] = 0

    if n_lead > 0:
        for trim_idx in range(n_lead):
            template[trim_idx, :, :] = 0
            template[:, trim_idx, :] = 0
            template[:, :, trim_idx] = 0

    if n_trail > 0:
        for trim_idx in range(1, n_trail + 1):
            template[-trim_idx, :, :] = 0
            template[:, -trim_idx, :] = 0
            template[:, :, -trim_idx] = 0
    return template
<|MERGE_RESOLUTION|>--- conflicted
+++ resolved
@@ -1,704 +1,695 @@
-"""
-This module provides functions for computing three-atom neighbor list tuples
- and fitting/evaluating 3D tensor product BSplines.
-"""
-
-from typing import List, Dict, Tuple
-import numpy as np
-from numba import jit
-import ase
-from ase import symbols as ase_symbols
-from uf3.data import composition
-from uf3.representation import bspline
-from uf3.representation import distances
-from scipy.spatial import distance
-
-
-def featurize_energy_3b(geom: ase.Atoms,
-                        knot_sets: List[List[np.ndarray]],
-                        basis_functions: List,
-                        hashes: List,
-                        supercell: ase.Atoms = None,
-                        n_lead: int = 0,
-                        n_trail: int = 0,
-                        ) -> List[np.ndarray]:
-    """
-    Args:
-        geom (ase.Atoms): configuration of interest
-        knot_sets (np.ndarray): list of lists of knot sequences per interaction
-        basis_functions (list): list of lists of callable basis functions
-            for each interaction
-        hashes (list): list of three-body hashes.
-        supercell (ase.Atoms): optional supercell.
-        n_trail (int): number of basis functions at trailing edge
-            to suppress. Useful for ensuring smooth cutoffs.
-
-    Returns:
-        grid_3b (List of np.ndarray): feature grid per interaction.
-    """
-    if supercell is None:
-        supercell = geom
-    n_interactions = len(hashes)
-    sup_comp = supercell.get_atomic_numbers()
-
-    L, M, N = coefficient_counts_from_knots(knot_sets)
-    # identify pairs
-    dist_matrix, i_where, j_where = identify_ij(geom,
-                                                knot_sets,
-                                                supercell)
-
-    grids = [np.zeros((L[i], M[i], N[i]))
-             for i in range(n_interactions)]
-    if len(i_where) == 0:
-        return grids
-
-    triplet_generator = generate_triplets(
-        i_where, j_where, sup_comp, hashes, dist_matrix, knot_sets)
-
-    for triplet_batch in triplet_generator:
-        for interaction_idx in range(n_interactions):
-            interaction_data = triplet_batch[interaction_idx]
-            if interaction_data is None:
-                continue
-            i, r_l, r_m, r_n, ituples = interaction_data
-            tuples_3b, idx_lmn = evaluate_triplet_distances(
-                r_l,
-                r_m,
-                r_n,
-                basis_functions[interaction_idx],
-                knot_sets[interaction_idx],
-                n_lead=n_lead,
-                n_trail=n_trail)
-            grids[interaction_idx] += arrange_3b(tuples_3b,
-                                                 idx_lmn,
-                                                 L[interaction_idx],
-                                                 M[interaction_idx],
-                                                 N[interaction_idx])
-    return grids
-
-
-def coefficient_counts_from_knots(knot_sets: List[List[np.ndarray]],
-                                  ) -> Tuple[List[int], List[int], List[int]]:
-    """
-    Count number of basis functions per dimension from knot sequences.
-
-    Args:
-        knot_sets (list): list of three-body knot sequences
-            per chemical interation
-
-    Returns:
-        L, M, N (list): lists of number of basis functions per dimension (3).
-    """
-    L = []
-    M = []
-    N = []
-    for knot_sequences in knot_sets:
-        l_space, m_space, n_space = knot_sequences
-        L.append(len(l_space) - 4)
-        M.append(len(m_space) - 4)
-        N.append(len(n_space) - 4)
-    return L, M, N
-
-
-@jit(nopython=True, nogil=True)
-def arrange_3b(triangle_values: np.ndarray,
-               idx_lmn: np.ndarray,
-               L: int,
-               M: int,
-               N: int
-               ) -> np.ndarray:
-    """
-    Arrange contributions per basis function in L x M x N grid.
-
-    Args:
-        triangle_values (np.ndarray): array of shape (n_triangles * 4, 3)
-        idx_lmn (np.ndarray): array of shape (n_triangles * 4, 3)
-        L (int): number of basis functions in first dimension of tensor.
-        M (int): number of basis functions in second dimension of tensor.
-        N (int): number of basis functions in third dimension of tensor.
-
-    Returns:
-        grid (np.ndarray)
-    """
-    # multiply spline values and arrange in 3D grid
-    grid = np.zeros((L, M, N))
-    n_values = len(triangle_values)
-    n_triangles = int(n_values / 4)
-    for triangle_idx in range(n_triangles):
-        idx_l = idx_lmn[triangle_idx * 4, 0]
-        idx_m = idx_lmn[triangle_idx * 4, 1]
-        idx_n = idx_lmn[triangle_idx * 4, 2]
-        values = triangle_values[triangle_idx * 4: (triangle_idx + 1) * 4, :]
-        # each triangle influences 4 x 4 x 4 = 64 basis functions
-        for i in range(4):
-            for j in range(4):
-                for k in range(4):
-                    value = values[i, 0] * values[j, 1] * values[k, 2]
-                    grid[idx_l + i, idx_m + j, idx_n + k] += value
-    return grid
-
-
-def featurize_force_3b(geom: ase.Atoms,
-                       knot_sets: List[List[np.ndarray]],
-                       basis_functions: List[List],
-                       trio_hashes: Dict[int, np.ndarray],
-                       supercell: ase.Atoms = None,
-                       n_lead: int = 0,
-                       n_trail: int = 0,
-                       ) -> List[List[List[np.ndarray]]]:
-    """
-    Generate features per force component per atom for a configuration.
-
-    Args:
-        geom (ase.Atoms): configuration of interest.
-        knot_sets (np.ndarray): list of lists of knot sequences per interaction
-        basis_functions (list): list of lists of callable basis functions
-            for each chemical interaction
-        trio_hashes (dict): map of interaction to integer hashes.
-        supercell (ase.Atoms): optional supercell.
-        n_trail (int): number of
-
-    Returns:
-        grid_3b (list): array-like list of shape
-            (n_atoms, 3, n_basis_functions) where 3 refers to the three
-            cartesian directions x, y, and z.
-    """
-    if supercell is None:
-        supercell = geom
-    n_interactions = len(trio_hashes)
-    sup_comp = supercell.get_atomic_numbers()
-
-    n_atoms = len(geom)
-    L, M, N = coefficient_counts_from_knots(knot_sets)
-    coords, matrix, x_where, y_where = identify_ij(geom,
-                                                   knot_sets,
-                                                   supercell,
-                                                   square=True)
-    force_grids = [[[np.zeros((L[i], M[i], N[i])),
-                     np.zeros((L[i], M[i], N[i])),
-                     np.zeros((L[i], M[i], N[i]))]
-                    for _ in range(n_atoms)]
-                   for i in range(n_interactions)]
-    if len(x_where) == 0:
-        return force_grids
-    # process each atom's neighbors to limit memory requirement
-    triplet_generator = generate_triplets(
-        x_where, y_where, sup_comp, trio_hashes, matrix, knot_sets)
-
-    for triplet_batch in triplet_generator:
-        for interaction_idx in range(n_interactions):
-            interaction_data = triplet_batch[interaction_idx]
-            if interaction_data is None:
-                continue
-            i, r_l, r_m, r_n, ituples = interaction_data
-
-            tuples_3b, idx_lmn = evaluate_triplet_derivatives(
-                r_l,
-                r_m,
-                r_n,
-                basis_functions[interaction_idx],
-                knot_sets[interaction_idx],
-                n_lead=n_lead,
-                n_trail=n_trail)
-
-            drij_dr = distances.compute_direction_cosines(coords,
-                                                          matrix,
-                                                          ituples[:, 0],
-                                                          ituples[:, 1],
-                                                          n_atoms)
-            drik_dr = distances.compute_direction_cosines(coords,
-                                                          matrix,
-                                                          ituples[:, 0],
-                                                          ituples[:, 2],
-                                                          n_atoms)
-            drjk_dr = distances.compute_direction_cosines(coords,
-                                                          matrix,
-                                                          ituples[:, 1],
-                                                          ituples[:, 2],
-                                                          n_atoms)
-            grids = arrange_deriv_3b(tuples_3b,
-                                     idx_lmn,
-                                     drij_dr,
-                                     drik_dr,
-                                     drjk_dr,
-                                     L[interaction_idx],
-                                     M[interaction_idx],
-                                     N[interaction_idx])
-            for a in range(n_atoms):
-                for c in range(3):
-                    force_grids[interaction_idx][a][c] -= grids[a][c]
-    return force_grids
-
-
-@jit(nopython=True, nogil=True)
-def arrange_deriv_3b(triangle_values: np.ndarray,
-                     idx_lmn: np.ndarray,
-                     drij_dr: np.ndarray,
-                     drik_dr: np.ndarray,
-                     drjk_dr: np.ndarray,
-                     L: int,
-                     M: int,
-                     N: int
-                     ) -> List[List[np.ndarray]]:
-    """
-    Args:
-        triangle_values (np.ndarray): array of shape (n_triangles * 4, 3)
-        idx_lmn (np.ndarray): array of shape (n_triangles * 4, 3)
-        dr{ij, ik, jk}_dr (np.ndarray): direction-cosine arrays of shape
-            (n_atoms, 3, n_triangles).
-        L (int): number of basis functions.
-
-    Returns:
-        force_grids (list): array-like list of shape
-            (n_atoms, 3, n_basis_functions) where 3 refers to the three
-            cartesian directions x, y, and z.
-    """
-    # multiply spline values and arrange in 3D grid
-    n_atoms = len(drij_dr)
-    n_values = len(triangle_values)
-    n_triangles = int(n_values / 4)
-    force_grids = [(np.zeros((L, M, N)),
-                    np.zeros((L, M, N)),
-                    np.zeros((L, M, N)))
-                   for _ in range(n_atoms)]
-    for a in range(n_atoms):  # atom index
-        for c in range(3):  # cartesian directions
-            for tri_idx in range(n_triangles):
-                dij = drij_dr[a, c, tri_idx]
-                dik = drik_dr[a, c, tri_idx]
-                djk = drjk_dr[a, c, tri_idx]
-                if dij == 0 and dik == 0 and djk == 0:
-                    continue
-                idx_l = idx_lmn[tri_idx * 4, 0]
-                idx_m = idx_lmn[tri_idx * 4, 1]
-                idx_n = idx_lmn[tri_idx * 4, 2]
-                v = triangle_values[tri_idx * 4: (tri_idx + 1) * 4, :]
-                # each triangle influences 4 x 4 x 4 = 64 basis functions
-                for i in range(4):
-                    for j in range(4):
-                        for k in range(4):
-                            val = (v[i, 3] * v[j, 1] * v[k, 2] * dij +
-                                   v[i, 0] * v[j, 4] * v[k, 2] * dik +
-                                   v[i, 0] * v[j, 1] * v[k, 5] * djk)
-                            force_grids[a][c][idx_l+i, idx_m+j, idx_n+k] += val
-    return force_grids
-
-
-def identify_ij(geom: ase.Atoms,
-                knot_sets: List[List[np.ndarray]],
-                supercell: ase.Atoms = None,
-                square: bool = False):
-    """
-    Args:
-        geom (ase.Atoms)
-        knot_sets (np.ndarray): list of lists of knot sequences per interaction
-        supercell (ase.Atoms)
-        square (bool): whether to return square distance matrix (True)
-            or truncate to atoms in unit cell (False).
-
-    TODO: refactor to break up into smaller, reusable functions
-
-    Returns:
-        dist_matrix (np.ndarray): rectangular matrix of shape
-            (n_atoms, n_supercell) where n_supercell is the number of
-            atoms within the cutoff distance of any in-unit-cell atom.
-        {i, j}_where (np.ndarray): unsorted list of atom indices
-            over which to loop to obtain valid pair distances.
-    """
-    if supercell is None:
-        supercell = geom
-    knots_flat = np.concatenate([sequence for set_ in knot_sets
-                                 for sequence in set_])
-    r_min = max(np.min(knots_flat), 0)
-    r_max = np.max(knots_flat)
-    sup_positions = supercell.get_positions()
-    geo_positions = geom.get_positions()
-
-    # mask atoms that aren't close to any unit-cell atom
-    # dist_matrix = distance.cdist(geo_positions, sup_positions)
-    # cutoff_mask = dist_matrix < r_max  # ignore atoms without in-cell neighbors
-    # cutoff_mask = np.any(cutoff_mask, axis=0)
-    # sup_positions = sup_positions[cutoff_mask, :]  # reduced distance matrix
-    
-    # enforce distance cutoffs
-    n_geo = len(geo_positions)
-    dist_matrix = distance.cdist(sup_positions, sup_positions)
-    if square is False:
-        cut_matrix = dist_matrix[:n_geo, :]
-        dist_mask = (cut_matrix > r_min) & (cut_matrix <= r_max)
-        i_where, j_where = np.where(dist_mask)
-        return dist_matrix, i_where, j_where
-    else:
-        dist_mask = (dist_matrix > r_min) & (dist_matrix <= r_max)
-        i_where, j_where = np.where(dist_mask)
-        return sup_positions, dist_matrix, i_where, j_where
-
-
-def legacy_generate_triplets(i_where:np.ndarray,
-                             j_where: np.ndarray,
-                             distance_matrix: np.ndarray,
-                             knot_sequences: List[np.ndarray],
-                             ) -> Tuple:
-    """
-    Identify unique "i-j-j'" tuples by combining provided i-j pairs, then
-    compute i-j, i-k, and j-k pair distances from i-j-k tuples,
-        distance matrix, and knot sequence for cutoffs.
-
-    Args:
-        i_where (np.ndarray): sorted "i" indices
-        j_where (np.ndarray): sorted "j" indices
-        distance_matrix (np.ndarray)
-        knot_sequences (list of np.ndarray)
-
-    Returns:
-        tuples_idx (np.ndarray): array of shape (n_triangles, 3)
-    """
-    # find unique values of i (sorted such that i < j)
-    i_values, group_sizes = np.unique(i_where, return_counts=True)
-    # group j by values of i
-    i_groups = np.array_split(j_where, np.cumsum(group_sizes)[:-1])
-    # generate j-k combinations
-    for i in range(len(i_groups)):
-        tuples = np.array(np.meshgrid(i_groups[i],
-                                      i_groups[i])).T.reshape(-1, 2)
-        tuples = np.insert(tuples, 0, i_values[i], axis=1)
-        # atoms j and k are interchangable; filter
-        comparison_mask = (tuples[:, 1] < tuples[:, 2])
-        tuples = tuples[comparison_mask]
-        # extract distance tuples
-        r_l = distance_matrix[tuples[:, 0], tuples[:, 1]]
-        r_m = distance_matrix[tuples[:, 0], tuples[:, 2]]
-        r_n = distance_matrix[tuples[:, 1], tuples[:, 2]]
-        # mask by longest distance
-        l_mask = (r_l >= knot_sequences[0][0]) & (
-                    r_l <= knot_sequences[0][-1])
-        m_mask = (r_m >= knot_sequences[1][0]) & (
-                    r_m <= knot_sequences[1][-1])
-        n_mask = (r_n >= knot_sequences[2][0]) & (
-                    r_n <= knot_sequences[2][-1])
-        dist_mask = np.logical_and.reduce([l_mask, m_mask, n_mask])
-        r_l = r_l[dist_mask]
-        r_m = r_m[dist_mask]
-        r_n = r_n[dist_mask]
-        tuples = tuples[dist_mask]
-        yield i, r_l, r_m, r_n, tuples
-
-
-def generate_triplets(i_where: np.ndarray,
-                      j_where: np.ndarray,
-                      sup_composition: np.ndarray,
-                      hashes: np.ndarray,
-                      distance_matrix: np.ndarray,
-                      knot_sets: List[List[np.ndarray]]
-                      ) -> List[Tuple]:
-    """
-    Identify unique "i-j-k" tuples by combining provided i-j pairs, then
-    compute i-j, i-k, and j-k pair distances from i-j-k tuples,
-        distance matrix, and knot sequence for cutoffs.
-
-    TODO: refactor to break up into smaller, reusable functions
-
-    Args:
-        i_where (np.ndarray): sorted "i" indices
-        j_where (np.ndarray): sorted "j" indices
-        sup_composition (np.ndarray): composition given by atomic numbers.
-        hashes (np.ndarray): array of unique integer hashes for interactions.
-        distance_matrix (np.ndarray): pair distance matrix.
-        knot_sets (np.ndarray): list of lists of knot sequences per interaction
-
-    Returns:
-        tuples_idx (np.ndarray): array of shape (n_triangles, 3)
-    """
-    n_hashes = len(hashes)
-    # find unique values of i (sorted such that i < j)
-    i_values, group_sizes = np.unique(i_where, return_counts=True)
-    # group j by values of i
-    i_groups = np.array_split(j_where, np.cumsum(group_sizes)[:-1])
-    # generate j-k combinations
-    for i in range(len(i_groups)):
-<<<<<<< HEAD
-        tuples = np.array(np.meshgrid(i_groups[i],
-                                      i_groups[i])).T.reshape(-1, 2)
-        tuples = np.insert(tuples, 0, i_values[i], axis=1)  # each row: [i, j, k] by atom id
-
-        comp_tuples = sup_composition[tuples]  # each row: [i, j, k] by element number
-        comp_tuples[:, 1:] = np.sort(comp_tuples[:, 1:], axis=1)  # sort j & k in each row
-=======
-        j_arr, k_arr = np.meshgrid(i_groups[i], i_groups[i])
-
-        # Pick out unique neighbor pairs of central atom i
-        # ex: With center atom 0 and its neighbors [2, 1, 3],
-        # j_arr = [[2, 1, 3],
-        #          [2, 1, 3],
-        #          [2, 1, 3]]
-        # k_arr = [[2, 2, 2],
-        #          [1, 1, 1],
-        #          [3, 3, 3]]
-        # j_indices = [1, 2, 1]
-        # k_indices = [2, 3, 3]
-        # => unique pairs: (1, 2), (2, 3), (1, 3)
-        # The unique_pair_mask has filtered out pairs like (1, 1), (2, 1), (3, 2), etc.
-        unique_pair_mask = (j_arr < k_arr)
-        j_indices = j_arr[unique_pair_mask]
-        k_indices = k_arr[unique_pair_mask]
-        tuples = np.vstack((i_values[i] * np.ones(len(j_indices), dtype=int),
-                            j_indices, k_indices)).T  # array of unique triplets
-
-        comp_tuples = sup_composition[tuples]
-
-        sort_indices = np.argsort(comp_tuples[:, 1:],axis=1)  # to sort by atomic number
-        comp_tuples_slice = np.take_along_axis(comp_tuples[:, 1:],sort_indices,axis=1)
-        tuples_slice = np.take_along_axis(tuples[:, 1:],sort_indices,axis=1)
-
-        # sort comp_tuples and tuples the same way
-        comp_tuples = np.hstack((comp_tuples[:, [0]], comp_tuples_slice))
-        tuples = np.hstack((tuples[:, [0]], tuples_slice))
->>>>>>> 7809382b
-
-        ijk_hash = composition.get_szudzik_hash(comp_tuples)
-
-        grouped_triplets = [None] * n_hashes
-        for j, hash_ in enumerate(hashes):
-            ituples = tuples[ijk_hash == hash_]
-            if len(ituples) == 0:
-                grouped_triplets[j] = None
-                continue
-            # extract distance tuples
-            r_l = distance_matrix[ituples[:, 0], ituples[:, 1]]
-            r_m = distance_matrix[ituples[:, 0], ituples[:, 2]]
-            r_n = distance_matrix[ituples[:, 1], ituples[:, 2]]
-            # mask by longest distance
-            l_mask = ((r_l >= knot_sets[j][0][0])
-                      & (r_l <= knot_sets[j][0][-1]))
-            m_mask = ((r_m >= knot_sets[j][1][0])
-                      & (r_m <= knot_sets[j][1][-1]))
-            n_mask = ((r_n >= knot_sets[j][2][0])
-                      & (r_n <= knot_sets[j][2][-1]))
-            dist_mask = np.logical_and.reduce([l_mask, m_mask, n_mask])
-            r_l = r_l[dist_mask]
-            r_m = r_m[dist_mask]
-            r_n = r_n[dist_mask]
-            ituples = ituples[dist_mask]
-            grouped_triplets[j] = i, r_l, r_m, r_n, ituples
-        yield grouped_triplets
-
-
-def evaluate_triplet_distances(r_l: np.ndarray,
-                               r_m: np.ndarray,
-                               r_n: np.ndarray,
-                               basis_functions: List[List],
-                               knot_sequences: List[np.ndarray],
-                               n_lead: int = 0,
-                               n_trail: int = 0,
-                               ):
-    """
-    Identify non-zero basis functions for each point and call functions.
-
-    TODO: refactor to break up into smaller, reusable functions
-
-    Args:
-        r_l (np.ndarray): vector of i-j distances.
-        r_m (np.ndarray): vector of i-k distances.
-        r_n (np.ndarray): vector of j-k distances.
-        basis_functions (list): list of lists of of callable basis functions.
-        knot_sequences (list of np.ndarray): list of knot sequences.
-        n_trail (int): number of basis functions at trailing edge
-            to suppress. Useful for ensuring smooth cutoffs.
-
-    Returns:
-        tuples_3b (np.ndarray):
-        idx_lmn (np.ndarray):
-    """
-    l_knots, m_knots, n_knots = knot_sequences
-    # identify non-zero splines (tiling each distance x 4)
-    r_l, idx_rl = bspline.find_spline_indices(r_l, l_knots)
-    r_m, idx_rm = bspline.find_spline_indices(r_m, m_knots)
-    r_n, idx_rn = bspline.find_spline_indices(r_n, n_knots)
-    # evaluate splines per dimension
-    L = len(l_knots) - 4
-    M = len(m_knots) - 4
-    N = len(n_knots) - 4
-    n_tuples = len(r_l)
-    values_3b = np.zeros((n_tuples, 3))  # array of basis-function values
-    for l_idx in range(n_lead, L - n_trail):
-        mask = (idx_rl == l_idx)
-        points = r_l[mask]
-        values_3b[mask, 0] = basis_functions[0][l_idx](points)
-    for m_idx in range(n_lead, M - n_trail):
-        mask = (idx_rm == m_idx)
-        points = r_m[mask]
-        values_3b[mask, 1] = basis_functions[1][m_idx](points)
-    for n_idx in range(n_lead, N - n_trail):
-        mask = (idx_rn == n_idx)
-        points = r_n[mask]
-        values_3b[mask, 2] = basis_functions[2][n_idx](points)
-    idx_lmn = np.vstack([idx_rl, idx_rm, idx_rn]).T
-    # if trailing_trim > 0:
-    #     trim_mask = np.logical_or.reduce([idx_rl <= L,
-    #                                       idx_rm <= M,
-    #                                       idx_rn <= N])
-    #     print("E", np.sum(trim_mask), len(values_3b))
-    #     values_3b = values_3b[trim_mask]
-    #     idx_lmn = idx_lmn[trim_mask]
-    return values_3b, idx_lmn
-
-
-def evaluate_triplet_derivatives(r_l: np.ndarray,
-                                 r_m: np.ndarray,
-                                 r_n: np.ndarray,
-                                 basis_functions: List[List],
-                                 knot_sequences: List[np.ndarray],
-                                 n_lead: int = 0,
-                                 n_trail: int = 0,
-                                 ) -> Tuple[np.ndarray, np.ndarray]:
-    """
-    Identify non-zero basis functions for each point and call functions.
-
-    TODO: refactor to break up into smaller, reusable functions
-
-    Args:
-        r_l (np.ndarray): vector of i-j distances.
-        r_m (np.ndarray): vector of i-k distances.
-        r_n (np.ndarray): vector of j-k distances.
-        basis_functions (list): list of lists of of callable basis functions.
-        knot_sequences (list of np.ndarray)
-        n_trail (int): number of basis functions at trailing edge
-            to suppress. Useful for ensuring smooth cutoffs.
-
-    Returns:
-        tuples_3b (np.ndarray): tuples of spline derivative values
-            per dimension per triangle.
-        idx_lmn (np.ndarray): corresponding indices of relevant basis functions
-            to increment with derivative values.
-    """
-    l_knots, m_knots, n_knots = knot_sequences
-    # identify non-zero splines (tiling each distance x 4)
-    r_l, idx_rl = bspline.find_spline_indices(r_l, l_knots)
-    r_m, idx_rm = bspline.find_spline_indices(r_m, m_knots)
-    r_n, idx_rn = bspline.find_spline_indices(r_n, n_knots)
-    # evaluate splines per dimension
-    L = len(l_knots) - 4
-    M = len(m_knots) - 4
-    N = len(n_knots) - 4
-    n_tuples = len(r_l)
-    values_3b = np.zeros((n_tuples, 6))  # array of basis-function values
-    for l_idx in range(n_lead, L - n_trail):
-        mask = (idx_rl == l_idx)
-        points = r_l[mask]
-        values_3b[mask, 0] = basis_functions[0][l_idx](points)
-        values_3b[mask, 3] = basis_functions[0][l_idx](points, nu=1)
-    for m_idx in range(n_lead, M - n_trail):
-        mask = (idx_rm == m_idx)
-        points = r_m[mask]
-        values_3b[mask, 1] = basis_functions[1][m_idx](points)
-        values_3b[mask, 4] = basis_functions[1][m_idx](points, nu=1)
-    for n_idx in range(n_lead, N - n_trail):
-        mask = (idx_rn == n_idx)
-        points = r_n[mask]
-        values_3b[mask, 2] = basis_functions[2][n_idx](points)
-        values_3b[mask, 5] = basis_functions[2][n_idx](points, nu=1)
-    idx_lmn = np.vstack([idx_rl, idx_rm, idx_rn]).T
-    return values_3b, idx_lmn
-    # if trailing_trim > 0:
-    #     trim_mask = np.logical_or.reduce([idx_rl <= L,
-    #                                       idx_rm <= M,
-    #                                       idx_rn <= N])
-    #     print("F", np.sum(trim_mask), len(values_3b))
-    #     values_3b = values_3b[trim_mask]
-    #     idx_lmn = idx_lmn[trim_mask]
-    # else:
-    #     trim_mask = None
-    # return values_3b, idx_lmn, trim_mask
-
-
-def symmetrize_3B(grid_3b: np.ndarray, symmetry: int = 2) -> np.ndarray:
-    """
-        Symmetrize 3D array with mirror plane(s), enforcing permutational
-            invariance with respect to j and k indices.
-            This allows us to avoid sorting, which is slow.
-    """
-    template = np.ones_like(grid_3b)
-    for i, j, k in np.ndindex(*template.shape):
-        if symmetry == 2:
-            if (i == j):
-                template[i, j, k] = 0.5
-        elif symmetry == 3:
-            if (i == j and i == k):
-                template[i, j, k] = 1 / 6
-            elif (i == k) or (i == j) or (j == k):
-                template[i, j, k] = 0.5
-    grid_3b = grid_3b * template
-    if symmetry == 2:
-        images = [grid_3b, grid_3b.transpose(1, 0, 2)]
-    elif symmetry == 3:
-        images = [grid_3b,
-                  grid_3b.transpose(0, 2, 1),
-                  grid_3b.transpose(1, 0, 2),
-                  grid_3b.transpose(1, 2, 0),
-                  grid_3b.transpose(2, 0, 1),
-                  grid_3b.transpose(2, 1, 0)]
-    else:
-        images = [grid_3b]
-    grid_3b = np.sum(images, axis=0)
-    return grid_3b
-
-
-def get_symmetry_weights(symmetry: int,
-                         l_space: np.ndarray,
-                         m_space: np.ndarray,
-                         n_space: np.ndarray,
-                         n_lead: int = 0,
-                         n_trail: int = 3,
-                         ) -> np.ndarray:
-    """
-    Args:
-        symmetry (int): Symmetry considered in system. Default is 2, resulting
-            in one mirror plane along the l=m plane.
-        {l, m, n}_space (np.ndarray): knot sequences along three dimensions.
-        n_trail (int): number of basis functions at trailing edge
-            to suppress. Useful for ensuring smooth cutoffs.
-
-    Returns:
-        template (np.ndarray): array of weights for basis functions,
-            shaped in three dimensions.
-    """
-    L = len(l_space) - 4
-    M = len(m_space) - 4
-    N = len(n_space) - 4
-
-    template = np.ones((L, M, N))
-    if symmetry == 2:  # one mirror plane (j and k interchangeable)
-        for i, j, k in np.ndindex(*template.shape):
-            if (i > j):
-                template[i, j, k] = 0
-            elif (i == j):
-                template[i, j, k] = 0.5
-    elif symmetry == 3:  # three mirror planes (i, j, k intercheangable)
-        for i, j, k in np.ndindex(*template.shape):
-            if i == j and i == k:
-                template[i, j, k] = 1 / 6
-            elif i > j or j > k:
-                template[i, j, k] = 0
-            elif (i == k) or (i == j) or (j == k):
-                template[i, j, k] = 0.5
-    # triangle distance restriction
-    for i, j, k in np.ndindex(*template.shape):
-        if l_space[i + 4] + m_space[j + 4] <= n_space[k]:
-            template[i, j, k] = 0
-        elif l_space[i + 4] + n_space[k + 4] <= m_space[j]:
-            template[i, j, k] = 0
-        elif m_space[j + 4] + n_space[k + 4] <= l_space[i]:
-            template[i, j, k] = 0
-
-    if n_lead > 0:
-        for trim_idx in range(n_lead):
-            template[trim_idx, :, :] = 0
-            template[:, trim_idx, :] = 0
-            template[:, :, trim_idx] = 0
-
-    if n_trail > 0:
-        for trim_idx in range(1, n_trail + 1):
-            template[-trim_idx, :, :] = 0
-            template[:, -trim_idx, :] = 0
-            template[:, :, -trim_idx] = 0
-    return template
+"""
+This module provides functions for computing three-atom neighbor list tuples
+ and fitting/evaluating 3D tensor product BSplines.
+"""
+
+from typing import List, Dict, Tuple
+import numpy as np
+from numba import jit
+import ase
+from ase import symbols as ase_symbols
+from uf3.data import composition
+from uf3.representation import bspline
+from uf3.representation import distances
+from scipy.spatial import distance
+
+
+def featurize_energy_3b(geom: ase.Atoms,
+                        knot_sets: List[List[np.ndarray]],
+                        basis_functions: List,
+                        hashes: List,
+                        supercell: ase.Atoms = None,
+                        n_lead: int = 0,
+                        n_trail: int = 0,
+                        ) -> List[np.ndarray]:
+    """
+    Args:
+        geom (ase.Atoms): configuration of interest
+        knot_sets (np.ndarray): list of lists of knot sequences per interaction
+        basis_functions (list): list of lists of callable basis functions
+            for each interaction
+        hashes (list): list of three-body hashes.
+        supercell (ase.Atoms): optional supercell.
+        n_trail (int): number of basis functions at trailing edge
+            to suppress. Useful for ensuring smooth cutoffs.
+
+    Returns:
+        grid_3b (List of np.ndarray): feature grid per interaction.
+    """
+    if supercell is None:
+        supercell = geom
+    n_interactions = len(hashes)
+    sup_comp = supercell.get_atomic_numbers()
+
+    L, M, N = coefficient_counts_from_knots(knot_sets)
+    # identify pairs
+    dist_matrix, i_where, j_where = identify_ij(geom,
+                                                knot_sets,
+                                                supercell)
+
+    grids = [np.zeros((L[i], M[i], N[i]))
+             for i in range(n_interactions)]
+    if len(i_where) == 0:
+        return grids
+
+    triplet_generator = generate_triplets(
+        i_where, j_where, sup_comp, hashes, dist_matrix, knot_sets)
+
+    for triplet_batch in triplet_generator:
+        for interaction_idx in range(n_interactions):
+            interaction_data = triplet_batch[interaction_idx]
+            if interaction_data is None:
+                continue
+            i, r_l, r_m, r_n, ituples = interaction_data
+            tuples_3b, idx_lmn = evaluate_triplet_distances(
+                r_l,
+                r_m,
+                r_n,
+                basis_functions[interaction_idx],
+                knot_sets[interaction_idx],
+                n_lead=n_lead,
+                n_trail=n_trail)
+            grids[interaction_idx] += arrange_3b(tuples_3b,
+                                                 idx_lmn,
+                                                 L[interaction_idx],
+                                                 M[interaction_idx],
+                                                 N[interaction_idx])
+    return grids
+
+
+def coefficient_counts_from_knots(knot_sets: List[List[np.ndarray]],
+                                  ) -> Tuple[List[int], List[int], List[int]]:
+    """
+    Count number of basis functions per dimension from knot sequences.
+
+    Args:
+        knot_sets (list): list of three-body knot sequences
+            per chemical interation
+
+    Returns:
+        L, M, N (list): lists of number of basis functions per dimension (3).
+    """
+    L = []
+    M = []
+    N = []
+    for knot_sequences in knot_sets:
+        l_space, m_space, n_space = knot_sequences
+        L.append(len(l_space) - 4)
+        M.append(len(m_space) - 4)
+        N.append(len(n_space) - 4)
+    return L, M, N
+
+
+@jit(nopython=True, nogil=True)
+def arrange_3b(triangle_values: np.ndarray,
+               idx_lmn: np.ndarray,
+               L: int,
+               M: int,
+               N: int
+               ) -> np.ndarray:
+    """
+    Arrange contributions per basis function in L x M x N grid.
+
+    Args:
+        triangle_values (np.ndarray): array of shape (n_triangles * 4, 3)
+        idx_lmn (np.ndarray): array of shape (n_triangles * 4, 3)
+        L (int): number of basis functions in first dimension of tensor.
+        M (int): number of basis functions in second dimension of tensor.
+        N (int): number of basis functions in third dimension of tensor.
+
+    Returns:
+        grid (np.ndarray)
+    """
+    # multiply spline values and arrange in 3D grid
+    grid = np.zeros((L, M, N))
+    n_values = len(triangle_values)
+    n_triangles = int(n_values / 4)
+    for triangle_idx in range(n_triangles):
+        idx_l = idx_lmn[triangle_idx * 4, 0]
+        idx_m = idx_lmn[triangle_idx * 4, 1]
+        idx_n = idx_lmn[triangle_idx * 4, 2]
+        values = triangle_values[triangle_idx * 4: (triangle_idx + 1) * 4, :]
+        # each triangle influences 4 x 4 x 4 = 64 basis functions
+        for i in range(4):
+            for j in range(4):
+                for k in range(4):
+                    value = values[i, 0] * values[j, 1] * values[k, 2]
+                    grid[idx_l + i, idx_m + j, idx_n + k] += value
+    return grid
+
+
+def featurize_force_3b(geom: ase.Atoms,
+                       knot_sets: List[List[np.ndarray]],
+                       basis_functions: List[List],
+                       trio_hashes: Dict[int, np.ndarray],
+                       supercell: ase.Atoms = None,
+                       n_lead: int = 0,
+                       n_trail: int = 0,
+                       ) -> List[List[List[np.ndarray]]]:
+    """
+    Generate features per force component per atom for a configuration.
+
+    Args:
+        geom (ase.Atoms): configuration of interest.
+        knot_sets (np.ndarray): list of lists of knot sequences per interaction
+        basis_functions (list): list of lists of callable basis functions
+            for each chemical interaction
+        trio_hashes (dict): map of interaction to integer hashes.
+        supercell (ase.Atoms): optional supercell.
+        n_trail (int): number of
+
+    Returns:
+        grid_3b (list): array-like list of shape
+            (n_atoms, 3, n_basis_functions) where 3 refers to the three
+            cartesian directions x, y, and z.
+    """
+    if supercell is None:
+        supercell = geom
+    n_interactions = len(trio_hashes)
+    sup_comp = supercell.get_atomic_numbers()
+
+    n_atoms = len(geom)
+    L, M, N = coefficient_counts_from_knots(knot_sets)
+    coords, matrix, x_where, y_where = identify_ij(geom,
+                                                   knot_sets,
+                                                   supercell,
+                                                   square=True)
+    force_grids = [[[np.zeros((L[i], M[i], N[i])),
+                     np.zeros((L[i], M[i], N[i])),
+                     np.zeros((L[i], M[i], N[i]))]
+                    for _ in range(n_atoms)]
+                   for i in range(n_interactions)]
+    if len(x_where) == 0:
+        return force_grids
+    # process each atom's neighbors to limit memory requirement
+    triplet_generator = generate_triplets(
+        x_where, y_where, sup_comp, trio_hashes, matrix, knot_sets)
+
+    for triplet_batch in triplet_generator:
+        for interaction_idx in range(n_interactions):
+            interaction_data = triplet_batch[interaction_idx]
+            if interaction_data is None:
+                continue
+            i, r_l, r_m, r_n, ituples = interaction_data
+
+            tuples_3b, idx_lmn = evaluate_triplet_derivatives(
+                r_l,
+                r_m,
+                r_n,
+                basis_functions[interaction_idx],
+                knot_sets[interaction_idx],
+                n_lead=n_lead,
+                n_trail=n_trail)
+
+            drij_dr = distances.compute_direction_cosines(coords,
+                                                          matrix,
+                                                          ituples[:, 0],
+                                                          ituples[:, 1],
+                                                          n_atoms)
+            drik_dr = distances.compute_direction_cosines(coords,
+                                                          matrix,
+                                                          ituples[:, 0],
+                                                          ituples[:, 2],
+                                                          n_atoms)
+            drjk_dr = distances.compute_direction_cosines(coords,
+                                                          matrix,
+                                                          ituples[:, 1],
+                                                          ituples[:, 2],
+                                                          n_atoms)
+            grids = arrange_deriv_3b(tuples_3b,
+                                     idx_lmn,
+                                     drij_dr,
+                                     drik_dr,
+                                     drjk_dr,
+                                     L[interaction_idx],
+                                     M[interaction_idx],
+                                     N[interaction_idx])
+            for a in range(n_atoms):
+                for c in range(3):
+                    force_grids[interaction_idx][a][c] -= grids[a][c]
+    return force_grids
+
+
+@jit(nopython=True, nogil=True)
+def arrange_deriv_3b(triangle_values: np.ndarray,
+                     idx_lmn: np.ndarray,
+                     drij_dr: np.ndarray,
+                     drik_dr: np.ndarray,
+                     drjk_dr: np.ndarray,
+                     L: int,
+                     M: int,
+                     N: int
+                     ) -> List[List[np.ndarray]]:
+    """
+    Args:
+        triangle_values (np.ndarray): array of shape (n_triangles * 4, 3)
+        idx_lmn (np.ndarray): array of shape (n_triangles * 4, 3)
+        dr{ij, ik, jk}_dr (np.ndarray): direction-cosine arrays of shape
+            (n_atoms, 3, n_triangles).
+        L (int): number of basis functions.
+
+    Returns:
+        force_grids (list): array-like list of shape
+            (n_atoms, 3, n_basis_functions) where 3 refers to the three
+            cartesian directions x, y, and z.
+    """
+    # multiply spline values and arrange in 3D grid
+    n_atoms = len(drij_dr)
+    n_values = len(triangle_values)
+    n_triangles = int(n_values / 4)
+    force_grids = [(np.zeros((L, M, N)),
+                    np.zeros((L, M, N)),
+                    np.zeros((L, M, N)))
+                   for _ in range(n_atoms)]
+    for a in range(n_atoms):  # atom index
+        for c in range(3):  # cartesian directions
+            for tri_idx in range(n_triangles):
+                dij = drij_dr[a, c, tri_idx]
+                dik = drik_dr[a, c, tri_idx]
+                djk = drjk_dr[a, c, tri_idx]
+                if dij == 0 and dik == 0 and djk == 0:
+                    continue
+                idx_l = idx_lmn[tri_idx * 4, 0]
+                idx_m = idx_lmn[tri_idx * 4, 1]
+                idx_n = idx_lmn[tri_idx * 4, 2]
+                v = triangle_values[tri_idx * 4: (tri_idx + 1) * 4, :]
+                # each triangle influences 4 x 4 x 4 = 64 basis functions
+                for i in range(4):
+                    for j in range(4):
+                        for k in range(4):
+                            val = (v[i, 3] * v[j, 1] * v[k, 2] * dij +
+                                   v[i, 0] * v[j, 4] * v[k, 2] * dik +
+                                   v[i, 0] * v[j, 1] * v[k, 5] * djk)
+                            force_grids[a][c][idx_l+i, idx_m+j, idx_n+k] += val
+    return force_grids
+
+
+def identify_ij(geom: ase.Atoms,
+                knot_sets: List[List[np.ndarray]],
+                supercell: ase.Atoms = None,
+                square: bool = False):
+    """
+    Args:
+        geom (ase.Atoms)
+        knot_sets (np.ndarray): list of lists of knot sequences per interaction
+        supercell (ase.Atoms)
+        square (bool): whether to return square distance matrix (True)
+            or truncate to atoms in unit cell (False).
+
+    TODO: refactor to break up into smaller, reusable functions
+
+    Returns:
+        dist_matrix (np.ndarray): rectangular matrix of shape
+            (n_atoms, n_supercell) where n_supercell is the number of
+            atoms within the cutoff distance of any in-unit-cell atom.
+        {i, j}_where (np.ndarray): unsorted list of atom indices
+            over which to loop to obtain valid pair distances.
+    """
+    if supercell is None:
+        supercell = geom
+    knots_flat = np.concatenate([sequence for set_ in knot_sets
+                                 for sequence in set_])
+    r_min = max(np.min(knots_flat), 0)
+    r_max = np.max(knots_flat)
+    sup_positions = supercell.get_positions()
+    geo_positions = geom.get_positions()
+
+    # mask atoms that aren't close to any unit-cell atom
+    # dist_matrix = distance.cdist(geo_positions, sup_positions)
+    # cutoff_mask = dist_matrix < r_max  # ignore atoms without in-cell neighbors
+    # cutoff_mask = np.any(cutoff_mask, axis=0)
+    # sup_positions = sup_positions[cutoff_mask, :]  # reduced distance matrix
+    
+    # enforce distance cutoffs
+    n_geo = len(geo_positions)
+    dist_matrix = distance.cdist(sup_positions, sup_positions)
+    if square is False:
+        cut_matrix = dist_matrix[:n_geo, :]
+        dist_mask = (cut_matrix > r_min) & (cut_matrix <= r_max)
+        i_where, j_where = np.where(dist_mask)
+        return dist_matrix, i_where, j_where
+    else:
+        dist_mask = (dist_matrix > r_min) & (dist_matrix <= r_max)
+        i_where, j_where = np.where(dist_mask)
+        return sup_positions, dist_matrix, i_where, j_where
+
+
+def legacy_generate_triplets(i_where:np.ndarray,
+                             j_where: np.ndarray,
+                             distance_matrix: np.ndarray,
+                             knot_sequences: List[np.ndarray],
+                             ) -> Tuple:
+    """
+    Identify unique "i-j-j'" tuples by combining provided i-j pairs, then
+    compute i-j, i-k, and j-k pair distances from i-j-k tuples,
+        distance matrix, and knot sequence for cutoffs.
+
+    Args:
+        i_where (np.ndarray): sorted "i" indices
+        j_where (np.ndarray): sorted "j" indices
+        distance_matrix (np.ndarray)
+        knot_sequences (list of np.ndarray)
+
+    Returns:
+        tuples_idx (np.ndarray): array of shape (n_triangles, 3)
+    """
+    # find unique values of i (sorted such that i < j)
+    i_values, group_sizes = np.unique(i_where, return_counts=True)
+    # group j by values of i
+    i_groups = np.array_split(j_where, np.cumsum(group_sizes)[:-1])
+    # generate j-k combinations
+    for i in range(len(i_groups)):
+        tuples = np.array(np.meshgrid(i_groups[i],
+                                      i_groups[i])).T.reshape(-1, 2)
+        tuples = np.insert(tuples, 0, i_values[i], axis=1)
+        # atoms j and k are interchangable; filter
+        comparison_mask = (tuples[:, 1] < tuples[:, 2])
+        tuples = tuples[comparison_mask]
+        # extract distance tuples
+        r_l = distance_matrix[tuples[:, 0], tuples[:, 1]]
+        r_m = distance_matrix[tuples[:, 0], tuples[:, 2]]
+        r_n = distance_matrix[tuples[:, 1], tuples[:, 2]]
+        # mask by longest distance
+        l_mask = (r_l >= knot_sequences[0][0]) & (
+                    r_l <= knot_sequences[0][-1])
+        m_mask = (r_m >= knot_sequences[1][0]) & (
+                    r_m <= knot_sequences[1][-1])
+        n_mask = (r_n >= knot_sequences[2][0]) & (
+                    r_n <= knot_sequences[2][-1])
+        dist_mask = np.logical_and.reduce([l_mask, m_mask, n_mask])
+        r_l = r_l[dist_mask]
+        r_m = r_m[dist_mask]
+        r_n = r_n[dist_mask]
+        tuples = tuples[dist_mask]
+        yield i, r_l, r_m, r_n, tuples
+
+
+def generate_triplets(i_where: np.ndarray,
+                      j_where: np.ndarray,
+                      sup_composition: np.ndarray,
+                      hashes: np.ndarray,
+                      distance_matrix: np.ndarray,
+                      knot_sets: List[List[np.ndarray]]
+                      ) -> List[Tuple]:
+    """
+    Identify unique "i-j-k" tuples by combining provided i-j pairs, then
+    compute i-j, i-k, and j-k pair distances from i-j-k tuples,
+        distance matrix, and knot sequence for cutoffs.
+
+    TODO: refactor to break up into smaller, reusable functions
+
+    Args:
+        i_where (np.ndarray): sorted "i" indices
+        j_where (np.ndarray): sorted "j" indices
+        sup_composition (np.ndarray): composition given by atomic numbers.
+        hashes (np.ndarray): array of unique integer hashes for interactions.
+        distance_matrix (np.ndarray): pair distance matrix.
+        knot_sets (np.ndarray): list of lists of knot sequences per interaction
+
+    Returns:
+        tuples_idx (np.ndarray): array of shape (n_triangles, 3)
+    """
+    n_hashes = len(hashes)
+    # find unique values of i (sorted such that i < j)
+    i_values, group_sizes = np.unique(i_where, return_counts=True)
+    # group j by values of i
+    i_groups = np.array_split(j_where, np.cumsum(group_sizes)[:-1])
+    # generate j-k combinations
+    for i in range(len(i_groups)):
+        j_arr, k_arr = np.meshgrid(i_groups[i], i_groups[i])
+
+        # Pick out unique neighbor pairs of central atom i
+        # ex: With center atom 0 and its neighbors [2, 1, 3],
+        # j_arr = [[2, 1, 3],
+        #          [2, 1, 3],
+        #          [2, 1, 3]]
+        # k_arr = [[2, 2, 2],
+        #          [1, 1, 1],
+        #          [3, 3, 3]]
+        # j_indices = [1, 2, 1]
+        # k_indices = [2, 3, 3]
+        # => unique pairs: (1, 2), (2, 3), (1, 3)
+        # The unique_pair_mask has filtered out pairs like (1, 1), (2, 1), (3, 2), etc.
+        unique_pair_mask = (j_arr < k_arr)
+        j_indices = j_arr[unique_pair_mask]
+        k_indices = k_arr[unique_pair_mask]
+        tuples = np.vstack((i_values[i] * np.ones(len(j_indices), dtype=int),
+                            j_indices, k_indices)).T  # array of unique triplets
+
+        comp_tuples = sup_composition[tuples]
+
+        sort_indices = np.argsort(comp_tuples[:, 1:],axis=1)  # to sort by atomic number
+        comp_tuples_slice = np.take_along_axis(comp_tuples[:, 1:],sort_indices,axis=1)
+        tuples_slice = np.take_along_axis(tuples[:, 1:],sort_indices,axis=1)
+
+        # sort comp_tuples and tuples the same way
+        comp_tuples = np.hstack((comp_tuples[:, [0]], comp_tuples_slice))
+        tuples = np.hstack((tuples[:, [0]], tuples_slice))
+
+        ijk_hash = composition.get_szudzik_hash(comp_tuples)
+
+        grouped_triplets = [None] * n_hashes
+        for j, hash_ in enumerate(hashes):
+            ituples = tuples[ijk_hash == hash_]
+            if len(ituples) == 0:
+                grouped_triplets[j] = None
+                continue
+            # extract distance tuples
+            r_l = distance_matrix[ituples[:, 0], ituples[:, 1]]
+            r_m = distance_matrix[ituples[:, 0], ituples[:, 2]]
+            r_n = distance_matrix[ituples[:, 1], ituples[:, 2]]
+            # mask by longest distance
+            l_mask = ((r_l >= knot_sets[j][0][0])
+                      & (r_l <= knot_sets[j][0][-1]))
+            m_mask = ((r_m >= knot_sets[j][1][0])
+                      & (r_m <= knot_sets[j][1][-1]))
+            n_mask = ((r_n >= knot_sets[j][2][0])
+                      & (r_n <= knot_sets[j][2][-1]))
+            dist_mask = np.logical_and.reduce([l_mask, m_mask, n_mask])
+            r_l = r_l[dist_mask]
+            r_m = r_m[dist_mask]
+            r_n = r_n[dist_mask]
+            ituples = ituples[dist_mask]
+            grouped_triplets[j] = i, r_l, r_m, r_n, ituples
+        yield grouped_triplets
+
+
+def evaluate_triplet_distances(r_l: np.ndarray,
+                               r_m: np.ndarray,
+                               r_n: np.ndarray,
+                               basis_functions: List[List],
+                               knot_sequences: List[np.ndarray],
+                               n_lead: int = 0,
+                               n_trail: int = 0,
+                               ):
+    """
+    Identify non-zero basis functions for each point and call functions.
+
+    TODO: refactor to break up into smaller, reusable functions
+
+    Args:
+        r_l (np.ndarray): vector of i-j distances.
+        r_m (np.ndarray): vector of i-k distances.
+        r_n (np.ndarray): vector of j-k distances.
+        basis_functions (list): list of lists of of callable basis functions.
+        knot_sequences (list of np.ndarray): list of knot sequences.
+        n_trail (int): number of basis functions at trailing edge
+            to suppress. Useful for ensuring smooth cutoffs.
+
+    Returns:
+        tuples_3b (np.ndarray):
+        idx_lmn (np.ndarray):
+    """
+    l_knots, m_knots, n_knots = knot_sequences
+    # identify non-zero splines (tiling each distance x 4)
+    r_l, idx_rl = bspline.find_spline_indices(r_l, l_knots)
+    r_m, idx_rm = bspline.find_spline_indices(r_m, m_knots)
+    r_n, idx_rn = bspline.find_spline_indices(r_n, n_knots)
+    # evaluate splines per dimension
+    L = len(l_knots) - 4
+    M = len(m_knots) - 4
+    N = len(n_knots) - 4
+    n_tuples = len(r_l)
+    values_3b = np.zeros((n_tuples, 3))  # array of basis-function values
+    for l_idx in range(n_lead, L - n_trail):
+        mask = (idx_rl == l_idx)
+        points = r_l[mask]
+        values_3b[mask, 0] = basis_functions[0][l_idx](points)
+    for m_idx in range(n_lead, M - n_trail):
+        mask = (idx_rm == m_idx)
+        points = r_m[mask]
+        values_3b[mask, 1] = basis_functions[1][m_idx](points)
+    for n_idx in range(n_lead, N - n_trail):
+        mask = (idx_rn == n_idx)
+        points = r_n[mask]
+        values_3b[mask, 2] = basis_functions[2][n_idx](points)
+    idx_lmn = np.vstack([idx_rl, idx_rm, idx_rn]).T
+    # if trailing_trim > 0:
+    #     trim_mask = np.logical_or.reduce([idx_rl <= L,
+    #                                       idx_rm <= M,
+    #                                       idx_rn <= N])
+    #     print("E", np.sum(trim_mask), len(values_3b))
+    #     values_3b = values_3b[trim_mask]
+    #     idx_lmn = idx_lmn[trim_mask]
+    return values_3b, idx_lmn
+
+
+def evaluate_triplet_derivatives(r_l: np.ndarray,
+                                 r_m: np.ndarray,
+                                 r_n: np.ndarray,
+                                 basis_functions: List[List],
+                                 knot_sequences: List[np.ndarray],
+                                 n_lead: int = 0,
+                                 n_trail: int = 0,
+                                 ) -> Tuple[np.ndarray, np.ndarray]:
+    """
+    Identify non-zero basis functions for each point and call functions.
+
+    TODO: refactor to break up into smaller, reusable functions
+
+    Args:
+        r_l (np.ndarray): vector of i-j distances.
+        r_m (np.ndarray): vector of i-k distances.
+        r_n (np.ndarray): vector of j-k distances.
+        basis_functions (list): list of lists of of callable basis functions.
+        knot_sequences (list of np.ndarray)
+        n_trail (int): number of basis functions at trailing edge
+            to suppress. Useful for ensuring smooth cutoffs.
+
+    Returns:
+        tuples_3b (np.ndarray): tuples of spline derivative values
+            per dimension per triangle.
+        idx_lmn (np.ndarray): corresponding indices of relevant basis functions
+            to increment with derivative values.
+    """
+    l_knots, m_knots, n_knots = knot_sequences
+    # identify non-zero splines (tiling each distance x 4)
+    r_l, idx_rl = bspline.find_spline_indices(r_l, l_knots)
+    r_m, idx_rm = bspline.find_spline_indices(r_m, m_knots)
+    r_n, idx_rn = bspline.find_spline_indices(r_n, n_knots)
+    # evaluate splines per dimension
+    L = len(l_knots) - 4
+    M = len(m_knots) - 4
+    N = len(n_knots) - 4
+    n_tuples = len(r_l)
+    values_3b = np.zeros((n_tuples, 6))  # array of basis-function values
+    for l_idx in range(n_lead, L - n_trail):
+        mask = (idx_rl == l_idx)
+        points = r_l[mask]
+        values_3b[mask, 0] = basis_functions[0][l_idx](points)
+        values_3b[mask, 3] = basis_functions[0][l_idx](points, nu=1)
+    for m_idx in range(n_lead, M - n_trail):
+        mask = (idx_rm == m_idx)
+        points = r_m[mask]
+        values_3b[mask, 1] = basis_functions[1][m_idx](points)
+        values_3b[mask, 4] = basis_functions[1][m_idx](points, nu=1)
+    for n_idx in range(n_lead, N - n_trail):
+        mask = (idx_rn == n_idx)
+        points = r_n[mask]
+        values_3b[mask, 2] = basis_functions[2][n_idx](points)
+        values_3b[mask, 5] = basis_functions[2][n_idx](points, nu=1)
+    idx_lmn = np.vstack([idx_rl, idx_rm, idx_rn]).T
+    return values_3b, idx_lmn
+    # if trailing_trim > 0:
+    #     trim_mask = np.logical_or.reduce([idx_rl <= L,
+    #                                       idx_rm <= M,
+    #                                       idx_rn <= N])
+    #     print("F", np.sum(trim_mask), len(values_3b))
+    #     values_3b = values_3b[trim_mask]
+    #     idx_lmn = idx_lmn[trim_mask]
+    # else:
+    #     trim_mask = None
+    # return values_3b, idx_lmn, trim_mask
+
+
+def symmetrize_3B(grid_3b: np.ndarray, symmetry: int = 2) -> np.ndarray:
+    """
+        Symmetrize 3D array with mirror plane(s), enforcing permutational
+            invariance with respect to j and k indices.
+            This allows us to avoid sorting, which is slow.
+    """
+    template = np.ones_like(grid_3b)
+    for i, j, k in np.ndindex(*template.shape):
+        if symmetry == 2:
+            if (i == j):
+                template[i, j, k] = 0.5
+        elif symmetry == 3:
+            if (i == j and i == k):
+                template[i, j, k] = 1 / 6
+            elif (i == k) or (i == j) or (j == k):
+                template[i, j, k] = 0.5
+    grid_3b = grid_3b * template
+    if symmetry == 2:
+        images = [grid_3b, grid_3b.transpose(1, 0, 2)]
+    elif symmetry == 3:
+        images = [grid_3b,
+                  grid_3b.transpose(0, 2, 1),
+                  grid_3b.transpose(1, 0, 2),
+                  grid_3b.transpose(1, 2, 0),
+                  grid_3b.transpose(2, 0, 1),
+                  grid_3b.transpose(2, 1, 0)]
+    else:
+        images = [grid_3b]
+    grid_3b = np.sum(images, axis=0)
+    return grid_3b
+
+
+def get_symmetry_weights(symmetry: int,
+                         l_space: np.ndarray,
+                         m_space: np.ndarray,
+                         n_space: np.ndarray,
+                         n_lead: int = 0,
+                         n_trail: int = 3,
+                         ) -> np.ndarray:
+    """
+    Args:
+        symmetry (int): Symmetry considered in system. Default is 2, resulting
+            in one mirror plane along the l=m plane.
+        {l, m, n}_space (np.ndarray): knot sequences along three dimensions.
+        n_trail (int): number of basis functions at trailing edge
+            to suppress. Useful for ensuring smooth cutoffs.
+
+    Returns:
+        template (np.ndarray): array of weights for basis functions,
+            shaped in three dimensions.
+    """
+    L = len(l_space) - 4
+    M = len(m_space) - 4
+    N = len(n_space) - 4
+
+    template = np.ones((L, M, N))
+    if symmetry == 2:  # one mirror plane (j and k interchangeable)
+        for i, j, k in np.ndindex(*template.shape):
+            if (i > j):
+                template[i, j, k] = 0
+            elif (i == j):
+                template[i, j, k] = 0.5
+    elif symmetry == 3:  # three mirror planes (i, j, k intercheangable)
+        for i, j, k in np.ndindex(*template.shape):
+            if i == j and i == k:
+                template[i, j, k] = 1 / 6
+            elif i > j or j > k:
+                template[i, j, k] = 0
+            elif (i == k) or (i == j) or (j == k):
+                template[i, j, k] = 0.5
+    # triangle distance restriction
+    for i, j, k in np.ndindex(*template.shape):
+        if l_space[i + 4] + m_space[j + 4] <= n_space[k]:
+            template[i, j, k] = 0
+        elif l_space[i + 4] + n_space[k + 4] <= m_space[j]:
+            template[i, j, k] = 0
+        elif m_space[j + 4] + n_space[k + 4] <= l_space[i]:
+            template[i, j, k] = 0
+
+    if n_lead > 0:
+        for trim_idx in range(n_lead):
+            template[trim_idx, :, :] = 0
+            template[:, trim_idx, :] = 0
+            template[:, :, trim_idx] = 0
+
+    if n_trail > 0:
+        for trim_idx in range(1, n_trail + 1):
+            template[-trim_idx, :, :] = 0
+            template[:, -trim_idx, :] = 0
+            template[:, :, -trim_idx] = 0
+    return template