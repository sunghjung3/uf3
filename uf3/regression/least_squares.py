--- conflicted
+++ resolved
@@ -297,12 +297,8 @@
     x = x[:, mask]
     y = np.subtract(y, np.dot(x_fixed, fixed_coefficients))
     return x, y, mask
-<<<<<<< HEAD
-
-
-=======
-
-
+
+  
 def postprocess_coefficients(coefficients, core_hardness=1.1):
     """
     Postprocess 2B coefficients to enforce repulsive core.
@@ -323,5 +319,4 @@
     for i in np.arange(decreasing_point - 1)[::-1]:
         right = coefficients[i + 1]
         coefficients[i] = right - slope * core_hardness
-    return coefficients
->>>>>>> 03ab031d
+    return coefficients