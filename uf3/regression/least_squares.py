--- conflicted
+++ resolved
@@ -285,7 +285,7 @@
             weight: float = 0.5,
             batch_size=2500,
             normalize_residual: bool = True,
-            ):  # TODO: should be merged with fit_from_file() and gram_from_df()
+            ):
         """
         Direct solution from input-output pairs corresponding to
         energies and forces, with option to weigh their respective
@@ -308,30 +308,13 @@
                                   self.frozen_c,
                                   self.col_idx)
         gram_e, ord_e = batched_moore_penrose(x_e, y_e, batch_size=batch_size)
-<<<<<<< HEAD
 
         if x_f is not None and len(x_f) > 0:
-            energy_weight = 1 / np.sqrt(len(y_e))
-            force_weight = 1 / np.sqrt(len(y_f))
-            if normalize_residual:
-                warnings.filterwarnings("error", append=True)  # to catch divide by zero warnings
-                try:
-                    force_weight /= np.std(y_f)
-                except (ZeroDivisionError, FloatingPointError, RuntimeWarning):
-                    force_weight = 1.0
-                try:
-                    energy_weight /= np.std(y_e)
-                except (ZeroDivisionError, FloatingPointError, RuntimeWarning):
-                    energy_weight = 1.0
-                warnings.filters.pop()  # undo the filter
-
-=======
-        if x_f is not None:
             energy_weight, force_weight = calc_E_F_weights(len(y_e),
                                                            len(y_f),
                                                            np.std(y_e),
-                                                           np.std(y_f))
->>>>>>> 2b1845d0
+                                                           np.std(y_f),
+                                                           normalize_residual)
             x_f, y_f = freeze_columns(x_f,
                                       y_f,
                                       self.mask,
@@ -392,20 +375,11 @@
                                   self.frozen_c,
                                   self.col_idx)
         if x_f is not None and len(x_f) > 0:
-            energy_weight = 1 / np.sqrt(len(y_e))
-            force_weight = 1 / np.sqrt(len(y_f))
-            if normalize_residual:
-                warnings.filterwarnings("error", append=True)  # to catch divide by zero warnings
-                try:
-                    force_weight /= np.std(y_f)
-                except (ZeroDivisionError, FloatingPointError, RuntimeWarning):
-                    force_weight = 1.0
-                try:
-                    energy_weight /= np.std(y_e)
-                except (ZeroDivisionError, FloatingPointError, RuntimeWarning):
-                    energy_weight = 1.0
-                warnings.filters.pop()  # undo the filter
-
+            energy_weight, force_weight = calc_E_F_weights(len(y_e),
+                                                           len(y_f),
+                                                           np.std(y_e),
+                                                           np.std(y_f),
+                                                           normalize_residual) 
             x_f, y_f = freeze_columns(x_f,
                                       y_f,
                                       self.mask,
@@ -469,12 +443,9 @@
                       sample_weights: Dict = None,
                       energy_key="energy",
                       progress: str = "bar",
-<<<<<<< HEAD
                       normalize_residual: bool = True,
-                      ):  # TODO: should be merged with fit()
-=======
-                      drop_columns: List[str] = None):
->>>>>>> 2b1845d0
+                      drop_columns: List[str] = None,
+                      ):
         """
         Accumulate inputs and outputs from batched parsing of HDF5 file
         and compute direct solution via LU decomposition.
@@ -489,15 +460,12 @@
             sample_weights (dict):
             energy_key (str): column name for energies, default "energy".
             progress (str): style for progress indicators.
-<<<<<<< HEAD
             normalize_residual (bool): whether to normalize the residual
                 by the standard deviation of the training set.
-=======
             drop_columns (list): list of columns to drop. Used when modifying
                 the cutoffs of the feature vectors from HDF5 file. No internal
                 checks are performed to see if dropping provided columns produce
                 features of the intended cutoffs. Use with Caution.
->>>>>>> 2b1845d0
         """
         if not os.path.isfile(filename):
             raise FileNotFoundError(filename)
@@ -529,27 +497,12 @@
             gram_f += g_f
             ord_e += o_e
             ord_f += o_f
-<<<<<<< HEAD
-        energy_weight = 1 / np.sqrt(e_variance.n)
-        force_weight = 1 / np.sqrt(f_variance.n)
-        if normalize_residual:
-            warnings.filterwarnings("error", append=True)  # to catch divide by zero warnings
-            try:
-                force_weight /= f_variance.std
-            except (ZeroDivisionError, FloatingPointError, RuntimeWarning):
-                force_weight = 1.0
-            try:
-                energy_weight /= e_variance.std
-            except (ZeroDivisionError, FloatingPointError, RuntimeWarning):
-                energy_weight = 1.0
-            warnings.filters.pop()  # undo the filter
-
-=======
+
         energy_weight, force_weight = calc_E_F_weights(e_variance.n,
                                                        f_variance.n,
                                                        e_variance.std,
-                                                       f_variance.std)
->>>>>>> 2b1845d0
+                                                       f_variance.std,
+                                                       normalize_residual)
         gram, ordinate = self.combine_weighted_gram(gram_e,
                                                     gram_f,
                                                     ord_e,
@@ -1298,7 +1251,7 @@
     return well_idx
 
 
-def calc_E_F_weights(n_e, n_f, std_e, std_f):
+def calc_E_F_weights(n_e, n_f, std_e, std_f, normalize_residual=True):
     """
     Calculates weights applied to energy and force components of the
     least-squares problem (excluding kappa, which is applied in
@@ -1309,15 +1262,20 @@
         n_f (int): number of force samples.
         e_stddev (float): standard deviation of energy samples.
         f_stddev (float): standard deviation of force samples.
+        normalize_residual (bool): whether to normalize the residual
+            by the standard deviation of the training set.
 
     Returns:
         energy_weight (float): weight applied to energy components.
         force_weight (float): weight applied to force components.
     """
-    if std_e == 0:  # single point or really bad dataset
-        energy_weight = 1.0
-        force_weight = 1 / np.sqrt(n_f)
-    else:
-        energy_weight = 1 / np.sqrt(n_e) / std_e
-        force_weight = 1 / np.sqrt(n_f) / std_f
+    energy_weight = 1 / np.sqrt(n_e)
+    force_weight = 1 / np.sqrt(n_f)
+    if normalize_residual:
+        if std_e != 0 and std_f != 0:
+            energy_weight /= std_e
+            force_weight /=  std_f
+        else:
+            Warning("Standard deviation of energy or force is zero. "
+                    "Residual will not be normalized.")
     return energy_weight, force_weight