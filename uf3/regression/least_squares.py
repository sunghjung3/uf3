--- conflicted
+++ resolved
@@ -302,18 +302,8 @@
                                   self.frozen_c,
                                   self.col_idx)
         gram_e, ord_e = batched_moore_penrose(x_e, y_e, batch_size=batch_size)
-<<<<<<< HEAD
+
         if x_f is not None and len(x_f) > 0:
-            warnings.filterwarnings("error", append=True)  # to catch divide by zero warnings
-            try:
-                energy_weight = 1 / len(y_e) / np.std(y_e)
-                force_weight = 1 / len(y_f) / np.std(y_f)
-            except (ZeroDivisionError, FloatingPointError, RuntimeWarning):
-                energy_weight = 1.0
-                force_weight = 1 / len(y_f)
-            warnings.filters.pop()  # undo the filter
-=======
-        if x_f is not None:
             energy_weight = 1 / len(y_e)
             force_weight = 1 / len(y_f)
             if normalize_residual:
@@ -324,7 +314,7 @@
                 except (ZeroDivisionError, FloatingPointError, RuntimeWarning):
                     energy_weight = 1.0
                 warnings.filters.pop()  # undo the filter
->>>>>>> 7dd9201c
+
             x_f, y_f = freeze_columns(x_f,
                                       y_f,
                                       self.mask,
