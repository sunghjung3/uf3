--- conflicted
+++ resolved
@@ -1,13 +1,9 @@
 import numpy as np
 import uf3
 from uf3.regression import least_squares
-<<<<<<< HEAD
-from uf3.regression import regularize
-=======
 from uf3.data import composition
 from uf3.representation import bspline
 
->>>>>>> 2b1845d0
 import os
 
 
@@ -98,11 +94,6 @@
 #     assert np.allclose([r[k] for k in args], [1000, 0.1, 1e-5, 0, 0])
 
 def test_singlepoint_fit():
-<<<<<<< HEAD
-    from uf3.data import composition
-    from uf3.representation import bspline
-=======
->>>>>>> 2b1845d0
     chemical_system = composition.ChemicalSystem(["Al"])
     bspline_config = bspline.BSplineBasis(chemical_system)
     n_features = sum(bspline_config.partition_sizes)
@@ -115,11 +106,6 @@
     assert sum(~np.isfinite(model.coefficients)) == 0  # no nan or inf
 
 def test_singlepoint_fit_from_file():
-<<<<<<< HEAD
-    from uf3.data import composition
-    from uf3.representation import bspline
-=======
->>>>>>> 2b1845d0
     chemical_system = composition.ChemicalSystem(["Al"])
     bspline_config = bspline.BSplineBasis(chemical_system)
     pkg_directory = os.path.dirname(os.path.dirname(uf3.__file__))
@@ -132,9 +118,6 @@
                                               regularizer=regularizer)
     model.fit_from_file(features,
                         subset=['0_0'])
-<<<<<<< HEAD
-    assert sum(~np.isfinite(model.coefficients)) == 0  # no nan or inf
-=======
     assert sum(~np.isfinite(model.coefficients)) == 0  # no nan or inf
 
 def test_loss_function():
@@ -185,5 +168,4 @@
     for i in range(10):
         c = c_ref + np.random.normal(0, 1e-6, len(c_ref))
         loss = loss_function(c)
-        assert loss > loss_ref
->>>>>>> 2b1845d0
+        assert loss > loss_ref