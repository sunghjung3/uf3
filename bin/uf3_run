#!/usr/bin/env python

import argparse, os, warnings, functools
from typing import List, Tuple, Dict, Callable
from concurrent.futures import ProcessPoolExecutor
import time

import numpy as np
import matplotlib.pyplot as plt
import pandas as pd

from ase.atoms import Atoms

from uf3.data import composition, io
from uf3.representation import bspline, process
from uf3.regression import least_squares
from uf3.util import user_config, json_io


__all__ = ["load_all_features", "initialize", "featurize", "train", "calculate_errors"]  # only allow imports of these variables/functions/classes


def log(message=None, message_verbosity=1, user_verbosity=1):  # TODO: eventually want to replace with python's logging
    if user_verbosity >= message_verbosity:
        print(message)


def complete_map_construction(map: dict,
                              chemical_system: composition.ChemicalSystem,
                              map_name: str) -> Dict:
    """
    Automated construction of maps (r_min_map, r_max_map, resolution_map) from partial user inputs, including
    proper UF3 formatting and filling in user-defined default values for unspecified interactions.
    """
    if (map is None) or (not map):
        return map

    # user-defined default values (if provided)
    user_default_2b = map.pop("other_2b", None)
    if user_default_2b is not None:
        if not isinstance(user_default_2b, (int, float)):
            raise TypeError(f"Invalid format of {map_name} 'other_2b' key in the settings file.")
    user_default_3b = map.pop("other_3b", None)
    if user_default_3b is not None:
        if not ( isinstance(user_default_3b, list) and all(isinstance(n, (int, float)) for n in user_default_3b) ):
            raise TypeError(f"Invalid format of {map_name} 'other_3b' key in the settings file.")

    return_map = dict()
    reference_interactions = chemical_system.get_interactions_list()
    element_list = chemical_system.element_list
    for element in element_list:
        reference_interactions.remove(element)  # remove all 1 body terms from interactions list

    # populate map from user with correct UF3 syntax
    for key, value in map.items():  
        interaction = tuple(key.strip().split('-'))  # e.g. "Si-C-N " -> ["Si", "C", "N"]
        for element in interaction:
            if element not in element_list:  # verify that extraneous elements are not present
                raise Exception(f"Extraneous element {element} found in {map_name} {key}. Only include elements in {element_list}.")
        sorted_interaction = composition.sort_interaction_symbols(interaction)  # sort order to match UF3 ordering
        if len(sorted_interaction) > 2 and interaction != sorted_interaction:  # 3 body was reordered
            sorted_value = [value[1], value[0], value[2]]
        else:
            sorted_value = value
        if isinstance(sorted_value, (int, float)) or (isinstance(sorted_value, list) and all(isinstance(n, (int, float)) for n in sorted_value)):
            return_map[sorted_interaction] = sorted_value
            try:
                reference_interactions.remove(sorted_interaction)
            except:
                raise ValueError(f"Interaction {key} not found in chemical system of elements {element_list}.")
        else:
            raise Exception(f"Invalid format of {map_name} {key} in the settings file.")

    # fill in user-defined defaults for all other unspecified interactions
    for additional_interaction in reference_interactions:
        if len(additional_interaction) == 2 and user_default_2b is not None:
            return_map[additional_interaction] = user_default_2b
        elif len(additional_interaction) == 3 and user_default_3b is not None:
            return_map[additional_interaction] = user_default_3b

    return return_map


def write_file_with_overwrite_policy(logger: Callable,
                                     overwrite: bool = False,
                                     file_path: str = None,
                                     action: Callable = None,
                                     **kwargs
                                     ):
    """
    Write file keeping in mind user's overwrite policy.

    Args:
        logger (Callable): a partial instance of the log() function. The "user_verbosity" kwarg should already be initialized.
        overwrite (bool): will overwrite a file if it already exists with the same name.
        file_path (str): path and name of the file to write.
        action (Callable): function that executes the file writing.
        **kwargs: keyword arguments to pass into the "action" function.
    """
    if file_path is None:
        return False  # exit without writing
    if os.path.isfile(file_path) and (not overwrite):
        logger(f"{file_path} already exists. Not overwriting.", message_verbosity=1)
    else:
        if os.path.isfile(file_path) and overwrite:
            warnings.warn(f"{file_path} already exists. Overwriting...")
            os.remove(file_path)
        action(**kwargs)
        logger(f"Successfully wrote {file_path}.", message_verbosity=1)


def resolve_input_conflict(passed_value, settings_dict: dict, settings_key: str, name: str, override: bool = True) -> str:
    def args_over_settings(arg_value, settings_dict: dict, settings_key: str, name: str) -> str:
        if arg_value is None:
            try:
                if name == "features file name":
                    print(settings_dict)
                arg_value = settings_dict[settings_key]
            except KeyError:
                warnings.warn(f"{name} not provided anywhere. It will not be read or written.")
                arg_value = None
        return arg_value

    def settings_over_args(arg_value, settings_dict: dict, settings_key: str, name: str) -> str:
        arg_value = settings_dict.get(settings_key, arg_value)
        if arg_value is None:
            warnings.warn(f"{name} not provided anywhere. It will not be read or written.")
        return arg_value

    if override:
        return args_over_settings(passed_value, settings_dict, settings_key, name)
    else:
        return settings_over_args(passed_value, settings_dict, settings_key, name)


def load_all_features(features_file: str) -> pd.DataFrame:
    """
    Loads the full contents of a given features file to a Pandas dataframe.

    Args:
        features_file (str): name of the features file.

    Returns:
        df_features (pd.DataFrame): features dataframe.
    """
    _, _, table_names, _ = io.analyze_hdf_tables(features_file)
    return pd.concat( [process.load_feature_db(features_file, table_name) for table_name in table_names] )


def initialize(settings_file: str = "settings.yaml",
               resolution_map: dict = None,
               knots_map: dict = None,
               override: bool = True,
               overwrite: bool = True,
               verbose: int = 1
               ) -> bspline.BSplineBasis:
    """
    Initialize b-splines for UF3 training.

    Args:
        settings_file (str): name of the settings file (default: settings.yaml).
            For an example of the content, see "defaults_options.yaml" at `uf3.__file__` (execute this in Python to see path)
        resolution_map (dict): map of resolution (number of knot intervals) per interaction (default: 20 for 2b, 5 for 3b).
        knots_map (dict): pre-generated map of knots.
            Overrides other settings.
        override (bool): these inputs override any conflicting values in the settings file in case of a conflict (default: True)
        overwrite (bool): overwrite files that exist already (default: True)
        verbose (int): verbosity level logging (default: 1)
            0: does not log anything other than errors and warnings
            1: all of 0 plus some reminders and info about the state of training
            2: all of 1 plus heavy outputs (for debugging)

    Returns:
        bspline_config (bspline.BSplineBasis): B-spline basis configurations for the given settings.
    """
    logger = functools.partial(log, user_verbosity=verbose)  # partially initialized logging function
    logger(f"* verbose level = {verbose}", message_verbosity=2)
    logger(f"* overwriting files that exist already: {overwrite}", message_verbosity=2)

    # read some things from the settings file
    settings = user_config.read_config(settings_file)
    logger(f"* Settings: {settings}", message_verbosity=2)
    output_dir_root = settings.get("outputs_path", ".")  # use current directory if not specified
    logger(message=f"* outputs_path: {output_dir_root}", message_verbosity=2)
    if not os.path.exists(output_dir_root):
        logger(f"Output directory ({output_dir_root}) does not exist. Creating...", message_verbosity=1)
        os.mkdir(output_dir_root)
    random_seed = settings.get("seed", None)
    logger(f"* random_seed: {random_seed}", message_verbosity=2)
    np.random.seed(random_seed)

    # chemical system
    element_list = settings["elements"]
    if isinstance(element_list, str):
        element_list = element_list.split()
    element_list = [element.title() for element in element_list]  # just to make sure to have all 1st character of elements capitalized
    if len(element_list) < 1:
        raise RuntimeError(f"No elements given. Check 'elements' in {settings_file}")
    logger(f"* element_list: {element_list}", message_verbosity=2)
    degree = settings["degree"]
    if degree != 2 and degree != 3:
        raise ValueError(f"UF3 only supports 2- and 3-body interactions at this moment. Detected degree={degree}. Check 'degree' in {settings_file}")
    logger(f"* degree: {degree}", message_verbosity=2)
    chemical_system = composition.ChemicalSystem(element_list=element_list, degree=degree)
    
    # B-spline basis. If not found in the settings file, get default values from uf3/uf3/default_options.yaml
    basis_settings = settings.get("basis", dict())
    logger(f"* basis settings from user: {basis_settings}", message_verbosity=2)
    r_min_map = basis_settings.get("r_min", None)
    r_max_map = basis_settings.get("r_max", None)
    #resolution_map = basis_settings.get("resolution", None)
    resolution_map = resolve_input_conflict(resolution_map, basis_settings, "resolution", "resolution", override)
    r_min_map = complete_map_construction(r_min_map, chemical_system, "r_min")
    r_max_map = complete_map_construction(r_max_map, chemical_system, "r_max")
    resolution_map = complete_map_construction(resolution_map, chemical_system, "resolution")
    logger(f"* r_min_map from user: {r_min_map}", message_verbosity=2)
    logger(f"* r_max_map from user: {r_max_map}", message_verbosity=2)
    logger(f"* resolution_map from user: {resolution_map}", message_verbosity=2)
    knot_strategy = basis_settings.get("knot_strategy", "linear")
    fit_offsets = basis_settings.get("fit_offsets", True)
    trailing_trim = basis_settings.get("trailing_trim", 3)  # default value: 3 (continuous upto 2nd derivative at r=r_max)
    load_knots = basis_settings.get("load_knots", False)
    dump_knots = basis_settings.get("dump_knots", False)
    leading_trim = 0  # discontinuous at r=r_min (repulsive region)
    if load_knots:
        try:
            logger(f"Loading knots...", message_verbosity=2)
            knots_file = basis_settings["knots_path"]
            logger(f"Knots loaded!", message_verbosity=2)
        except KeyError:
            raise Exception(f"The knots_file name must be provided in order to load knots from a file.")
        knots_map = bspline.parse_knots_file(knots_file, chemical_system=chemical_system)
        logger(f"* knots_map from file {knots_file}: {knots_map}", message_verbosity=2)
    bspline_config = bspline.BSplineBasis(chemical_system=chemical_system,
                                          r_min_map=r_min_map,
                                          r_max_map=r_max_map,
                                          resolution_map=resolution_map,
                                          knot_strategy=knot_strategy,
                                          offset_1b=fit_offsets,
                                          leading_trim=leading_trim,
                                          trailing_trim=trailing_trim,
                                          knots_map=knots_map)
    logger(bspline_config, message_verbosity=1)

    if dump_knots:  # write knots_map to a file
        try:
            knots_outfile_path = os.path.join(output_dir_root, basis_settings["knots_path"])
        except KeyError:
            raise Exception(f"The name for the knots output file must be provided in order to write knots to a file.")
        write_file_with_overwrite_policy(logger, overwrite, knots_outfile_path,
                                         json_io.dump_interaction_map,
                                         interaction_map=bspline_config.knots_map,
                                         filename=knots_outfile_path,
                                         write=True)
    
    return bspline_config


def featurize(bspline_config: bspline.BSplineBasis,
              data: Atoms | List[Atoms] | str = None,
              features_file: str = None,
              settings_file: str = "settings.yaml",
              data_prefix: str = None,
              return_df_data: bool = False,
              override: bool = True,
              overwrite: bool = True,
              verbose: int = 1
              ) -> pd.DataFrame:
    """
    Featurize dataset for UF3 training.

    Args:
        bspline_config (bspline.BSplineBasis): B-spline basis configurations for training;
            Return value from uf3_run.initialize()
        data (ase.atoms.Atoms | str): training data, either Atoms object(s), file name, or directory name.
            File can be any format supported by ase.io.read() or additional database formats supported by
            uf3.data.io.parse_trajectory().
            If passing in Atoms object(s), the current UF3 implementation recommends that Atoms.get_potential_energy() and 
            Atoms.get_forces() have been called before.
            Or instead, it may be possible to set both Atoms.calc = <calc> and Atoms.calc.atoms = <Atoms> (but not guaranteed to work).
        features_file (str): name of features file to store results from this function.
        settings_file (str): name of the settings file (default: settings.yaml).
            For an example of the content, see "defaults_options.yaml" at `uf3.__file__` (execute this in Python to see path)
        data_prefix (str): prefix for data and features labeling.
            Useful for debugging if data/features from multiple sources will eventually be combined.
            If data is read from a file, takes the filename as the default prefix.
            If data is read from an Atoms object, takes the current time (time.time_ns()) as the default prefix.
        return_df_data (bool): returns Pandas dataframe of the training data created during the featurization process if True,
            in addition to the features dataframe (default: False)
        override (bool): these inputs override any conflicting values in the settings file in case of a conflict (default: True)
        overwrite (bool): overwrite files that exist already (default: True)
        verbose (int): verbosity level logging (default: 1)
            0: does not log anything other than errors and warnings
            1: all of 0 plus some reminders and info about the state of training
            2: all of 1 plus heavy outputs (for debugging)

    Returns:
        df_features (pd.DataFrame): features dataframe
    """
    logger = functools.partial(log, user_verbosity=verbose)  # partially initialized logging function
    logger(f"* verbose level = {verbose}", message_verbosity=2)
    logger(f"* function arguments have higher precedence than settings file: {override}", message_verbosity=2)
    logger(f"* overwriting files that exist already: {overwrite}", message_verbosity=2)

    # resolve filename conflicts
    settings = user_config.read_config(settings_file)
    data_settings = settings.get("data", dict())
    features_settings = settings.get("features", dict())
    data = resolve_input_conflict(data, data_settings, "db_path", "data", override)
    if data is None:
        raise Exception("You must provide training data.")
    features_file = resolve_input_conflict(features_file, features_settings, "features_path", "features file name", override)
    logger(f"* data: {data}", message_verbosity=2)
    logger(f"* features_file: {features_file}", message_verbosity=2)

    # read training data and create dataframe
    data_coordinator = io.DataCoordinator()
    if isinstance(data, str):  # data is a file or directory
        try:  # single file
            if data_prefix is None:
                data_prefix = data
            data_coordinator.dataframe_from_trajectory(data, prefix=data_prefix)
        except:  # maybe a directory of files
            for datafile in os.listdir(data):  # iterate through all files in the directory
                if data_prefix is None:
                    data_prefix = datafile
                data_coordinator.dataframe_from_trajectory(datafile, prefix=data_prefix)
    else:  # data is an Atoms object or a list of them
        if isinstance(data, Atoms):
            data = [data]  # list of Atoms objects
        if data_prefix is None:
            data_prefix = str(time.time_ns())
        try:
            data_coordinator.dataframe_from_lists(data, prefix=data_prefix, copy=False)  # TODO: probably have to add prefix as input to function to consolidate multiple h5 files during active learning
        except:
            raise Exception("Could not read data. Check if it is a valid Atoms object or a list of Atoms objects. If they have a calculator attached, make sure it has been initialized properly.")
    df_data = data_coordinator.consolidate()
    logger(f"Number of training images: {len(df_data)}", message_verbosity=1)
    logger(f"Data:\n{df_data.info}", message_verbosity=2)

    # featurization
    logger(f"Starting featurization...", message_verbosity=1)
    output_dir_root = settings.get("outputs_path", ".")  # use current directory if not specified
    if features_file is None:
        features_outfile_path = None
    else:
        features_outfile_path = os.path.join(output_dir_root, features_file)
        features_exist_but_overwrite = os.path.isfile(features_outfile_path) and overwrite
        if features_exist_but_overwrite:  # an additional checkpoint to prevent accidental deletion of features file, which may take long to regenerate
            warnings.warn(f"{features_outfile_path} already exists and will be overwritten. Interrupt before the completion of featurization to prevent overwriting.")
        #if features_exist_but_overwrite or (not os.path.isfile(features_outfile_path)):  # need to go through featurization
    n_cores = features_settings.get("n_cores", 16)  # number of cores to use for featurization step
    logger(f"* n_cores for featurization: {n_cores}", message_verbosity=2)
    client = ProcessPoolExecutor(max_workers=n_cores)
    fit_forces = features_settings.get("fit_forces", True)
    column_prefix = features_settings.get("column_prefix", 'x')
    representation = process.BasisFeaturizer(bspline_config=bspline_config,
                                            fit_forces=fit_forces,
                                            prefix=column_prefix) 
    df_features = representation.evaluate_parallel(df_data, client, n_jobs=n_cores*50, progress="bar")
    logger(f"Number of features: {len(df_features)}", message_verbosity=2)
    logger(f"Features:\n{df_features.info}", message_verbosity=2)
    write_file_with_overwrite_policy(logger, overwrite, features_outfile_path,
                                     process.save_feature_db,
                                     dataframe=df_features,
                                     filename=features_outfile_path
                                     )  # XXX: option to add table name as kwarg. Maybe useful during active learning?
    logger(f"Featurization finished!", message_verbosity=1)

    if return_df_data:
        return df_features, df_data
    return df_features


def train(features: pd.DataFrame | str,
          bspline_config: bspline.BSplineBasis,
          model_file: str = None,
          learning_weight: float = 0.5,
          regularization_values: dict = None,
          settings_file: str = "settings.yaml",
          override: bool = True,
          overwrite: bool = True,
          verbose: int = 1
          ) -> least_squares.WeightedLinearModel:
    """
    Trains a UF3 model.

    Args:
        features (pd.DataFrame | str): Pandas dataframe or name of .h5 file containing featurizations.
        bspline_config (bspline.BSplineBasis): B-spline basis configurations computed from the initialize() function.
        model_file (str): name of the .json file to write the trained model to.
        learning_weight (float): parameter balancing contribution from energies vs. forces (default: 0.5). Higher values favor energies.
        regularization_values (dict): dict of regularization values.
            Keys: ridge_1b, ridge_2b, ridge_3b, curvature_2b, curvature_3b
        settings_file (str): name of the settings file (default: settings.yaml).
            For an example of the content, see "defaults_options.yaml" at `uf3.__file__` (execute this in Python to see path)
        override (bool): these inputs override any conflicting values in the settings file in case of a conflict (default: True)
        overwrite (bool): overwrite files that exist already (default: True)
        verbose (int): verbosity level logging (default: 1)
            0: does not log anything other than errors and warnings
            1: all of 0 plus some reminders and info about the state of training
            2: all of 1 plus heavy outputs (for debugging)

    Returns:
        model (least_squares.WeightedLinearModel): trained UF3 model.
    """
    logger = functools.partial(log, user_verbosity=verbose)  # partially initialized logging function
    logger(f"* verbose level = {verbose}", message_verbosity=2)
    logger(f"* function arguments have higher precedence than settings file: {override}", message_verbosity=2)
    logger(f"* overwriting files that exist already: {overwrite}", message_verbosity=2)

    settings = user_config.read_config(settings_file)
    models_settings = settings.get("model", dict())
    features_settings = settings.get("features", dict())
    learning_settings = settings.get("learning", dict())
    model_file = resolve_input_conflict(model_file, models_settings, "model_path", "model file name", override)
    logger(f"* model_file: {model_file}", message_verbosity=2)
    if isinstance(features, str):
        features = resolve_input_conflict(features, features_settings, "features_path", "features file", override)
        df_features = load_all_features(features)
    elif isinstance(features, pd.DataFrame):
        df_features = features
    else:
        raise TypeError(f"Invalid data type of features. Please provide a features dataframe or file name.")

    ### Fit UF3 model from features dataframe ###
    logger("Training model...", message_verbosity=1)
    #learning_weight = learning_settings.get("weight", 0.5)
    learning_weight = resolve_input_conflict(learning_weight, learning_settings, "weight", "learning weight", override)
    #regularization_values = learning_settings.get("regularizer", dict())
    regularization_values = resolve_input_conflict(regularization_values, learning_settings, "regularizer", "regularizer", override)
    if regularization_values is None:
        regularization_values = dict()
    regularizer = bspline_config.get_regularization_matrix(**regularization_values)
<<<<<<< HEAD
    n_elements = len(bspline_config.chemical_system.element_list)
    x_e, y_e, x_f, y_f = least_squares.dataframe_to_tuples(df_features, n_elements=n_elements)  # x: input, y: prediction
    model = least_squares.WeightedLinearModel(bspline_config=bspline_config,
                                              regularizer=regularizer,
                                              )  # XXX: there is another arg called "data coverage", and I have no idea what it does
    model.fit(x_e, y_e, x_f, y_f, weight=learning_weight)

=======
    normalize_residual = learning_settings["normalize_residual"]
    model = least_squares.WeightedLinearModel(bspline_config=bspline_config,
                                              regularizer=regularizer,
                                              )  # XXX: there is another arg called "data coverage", and I have no idea what it does
    n_elements = len(bspline_config.chemical_system.element_list)
    x_e, y_e, x_f, y_f = least_squares.dataframe_to_tuples(df_features, n_elements=n_elements)  # x: input, y: prediction
    model.fit(x_e, y_e, x_f, y_f, weight=learning_weight, normalize_residual=normalize_residual)
>>>>>>> 7dd9201c
    if model_file is not None:
        output_dir_root = settings.get("outputs_path", ".")
        model_outfile_path = os.path.join(output_dir_root, model_file)
        write_file_with_overwrite_policy(logger, overwrite, model_outfile_path,
                                         model.to_json,
                                         filename=model_outfile_path)
    logger("Training finished!", message_verbosity=1)
    
    # XXX: there are some postprocessing methods in UF3 for the repulsive region (in least_squares.py). They don't seem to make a big difference
    return model


def calculate_errors(model: least_squares.WeightedLinearModel | str,
                     features: pd.DataFrame | str,
                     ) -> Tuple[np.ndarray, np.ndarray, np.ndarray, np.ndarray, float, float, float, float]:
    """
    Wrapper for uf3.regression.least_squares.batched_prediction() and subset_prediction().
    Get model predictions for featurized data (either dataframe or file) and calculate RMSEs.

    Args:
        model (least_squares.WeightedLinearModel | str): UF3 model object or file name
        features (pd.DataFrame | str): featurization dataframe or file name

    Returns:
        y_e (np.ndarray): true energies
        p_e (np.ndarray): energies predicted by the model
        y_f (np.ndarray): true forces
        p_f (np.ndarray): forces predicted by the model
        rmse_e (float): energy RMSE of the model
        rmse_f (float): force RMSE of the model
        mae_e (float): energy MAE of the model
        mae_f (float): force MAE of the model
    """
    if isinstance(model, str):  # model from file
        model = least_squares.WeightedLinearModel.from_json(model)

    if isinstance(features, str):  # from file
        y_e, p_e, y_f, p_f, rmse_e, rmse_f = model.batched_predict(features)
        mae_e = least_squares.mae_metric(y_e, p_e)
        mae_f = least_squares.mae_metric(y_f, p_f)
    elif isinstance(features, pd.DataFrame):  # from dataframe
        n_elements = len(model.bspline_config.element_list)
        y_e, p_e, y_f, p_f = least_squares.subset_prediction(features, model, n_elements=n_elements)
        rmse_e = least_squares.rmse_metric(y_e, p_e)
        rmse_f = least_squares.rmse_metric(y_f, p_f)
        mae_e = least_squares.mae_metric(y_e, p_e)
        mae_f = least_squares.mae_metric(y_f, p_f)
    else:
        raise TypeError(f"Invalid format of features data. Pass in a dataframe or file name.")
    
    return y_e, p_e, y_f, p_f, rmse_e, rmse_f, mae_e, mae_f


if __name__ == "__main__":  # if this script is called from command line instead of being imported
    # include the -h flag for help with arguments

    def parse_args():
        """
        Parses arguments passed in through the command line
        """
        parser = argparse.ArgumentParser(prog="uf3_train", formatter_class=argparse.RawTextHelpFormatter, description=   
    """Trains a UF3 model.

    NOTE: all the optional arguments regarding file names can also be specified in the settings file.
    The values passed through the command line take precedence, unless the --no_override flag is also passed.
    
    NOTE 2: calling this script from python allows more inputs (e.g. knot resolution, learning weight, knot map, etc.) to be passed through.""")
        parser.add_argument("-s", "--settings", help=
    """name of the settings file (default: settings.yaml)""",
                            default="settings.yaml")
        parser.add_argument("-d", "--data", help=
    """name of training data file. Either a file or a directory.
    Files can be any format supported by ase.io.read() or additional database formats
    supported by uf3.data.io.parse_trajectory().""",
                            default=None)
        parser.add_argument("-m", "--model", help=
    """name of file to save the trained model.""",
                            default=None)
        parser.add_argument("-f", "--features", help=
    """name of featurizations (aka \"descriptors\") file.""",
                            default=None)
        parser.add_argument("--d2f", help=
    """only run featurization but not training (d2f = "data to features").
    Will write features to the features file, unless prevented by the overwrite policy (below).""",
                            action="store_true")
        parser.add_argument("--f2m", help=
    """only run training from features (f2m = "features to model").
    Will read features from the features file. No other training data needed.""",
                            action="store_true")
        parser.add_argument("--no_override", help=
    """do not override settings file values with command-line inputs in case of a conflict (default: False).
    By default, values passed in through the command line has higher priority than the settings file.""",
                            action="store_false")  # default is True on the command line
        parser.add_argument("--overwrite", help=
    """overwrite files that already exist (default: False)""",
                            action="store_true")  # default is False on the command line
        parser.add_argument("--verbose", type=int, help=
    """Verbosity level of logging.
    Possible values:
        0: does not log anything other than errors and warnings
        1: all of 0 plus some reminders and info about the state of training (default)
        2: all of 1 plus heavy outputs (for debugging)""",
                            default=1)
        args = parser.parse_args()
        return args

    args = parse_args()
    settings_file = args.settings
    data_file = args.data
    model_file = args.model  # file to save the model after training
    features_file = args.features
    featurize_only = args.d2f
    train_only = args.f2m
    override = not(args.no_override)
    overwrite = args.overwrite
    verbose = args.verbose

    full_run = not(featurize_only ^ train_only)  # run full (data to model) only if d2f and f2m are both the same value

    bspline_config = initialize(settings_file=settings_file,
                                overwrite=overwrite,
                                verbose=verbose)

    if full_run or featurize_only:
        df_features = featurize(bspline_config,
                             data=data_file,
                             features_file=features_file,
                             settings_file=settings_file,
                             override=override,
                             overwrite=overwrite,
                             verbose=verbose)
    elif train_only:
        # load features from file
        settings = user_config.read_config(settings_file)
        features_settings = settings.get("features", dict())
        features = resolve_input_conflict(features_file, features_settings, "features_path", "features file", override)
        df_features = load_all_features(features)

    if full_run or train_only:
        model = train(df_features,
                      bspline_config,
                      model_file=model_file,
                      override=override,
                      overwrite=overwrite,
                      verbose=verbose)
        _, _, _, _, rmse_e, rmse_f, mae_e, mae_f = calculate_errors(model, df_features)
        print(f"Energy RMSE: {rmse_e}")
        print(f"Force RMSE : {rmse_f}")
        print(f"Energy MAE : {mae_e}")
        print(f"Force MAE  : {mae_f}")<|MERGE_RESOLUTION|>--- conflicted
+++ resolved
@@ -432,23 +432,13 @@
     if regularization_values is None:
         regularization_values = dict()
     regularizer = bspline_config.get_regularization_matrix(**regularization_values)
-<<<<<<< HEAD
     n_elements = len(bspline_config.chemical_system.element_list)
     x_e, y_e, x_f, y_f = least_squares.dataframe_to_tuples(df_features, n_elements=n_elements)  # x: input, y: prediction
     model = least_squares.WeightedLinearModel(bspline_config=bspline_config,
                                               regularizer=regularizer,
                                               )  # XXX: there is another arg called "data coverage", and I have no idea what it does
-    model.fit(x_e, y_e, x_f, y_f, weight=learning_weight)
-
-=======
     normalize_residual = learning_settings["normalize_residual"]
-    model = least_squares.WeightedLinearModel(bspline_config=bspline_config,
-                                              regularizer=regularizer,
-                                              )  # XXX: there is another arg called "data coverage", and I have no idea what it does
-    n_elements = len(bspline_config.chemical_system.element_list)
-    x_e, y_e, x_f, y_f = least_squares.dataframe_to_tuples(df_features, n_elements=n_elements)  # x: input, y: prediction
     model.fit(x_e, y_e, x_f, y_f, weight=learning_weight, normalize_residual=normalize_residual)
->>>>>>> 7dd9201c
     if model_file is not None:
         output_dir_root = settings.get("outputs_path", ".")
         model_outfile_path = os.path.join(output_dir_root, model_file)
