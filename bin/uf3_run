--- conflicted
+++ resolved
@@ -13,11 +13,7 @@
 
 from uf3.data import composition, io
 from uf3.representation import bspline, process
-<<<<<<< HEAD
 from uf3.regression import least_squares, tensor_decomposition, regularize
-=======
-from uf3.regression import least_squares
->>>>>>> fc37178b
 from uf3.util import user_config, json_io
 
 
@@ -436,8 +432,8 @@
     if regularization_values is None:
         regularization_values = dict()
     n_elements = len(bspline_config.chemical_system.element_list)
+    normalize_residual = learning_settings["normalize_residual"]
     x_e, y_e, x_f, y_f = least_squares.dataframe_to_tuples(df_features, n_elements=n_elements)  # x: input, y: prediction
-<<<<<<< HEAD
 
     if "tensor_decomposition" in settings:
         logger(f"* fit method: tensor decomposition", message_verbosity=2)
@@ -464,22 +460,24 @@
         if initial_model is not None:
             logger(f"\tusing {initial_model} as initial guess", message_verbosity=2)
             model.load(filename=initial_model)  # set initial singular vectors for training
-        model.fit(x_e, y_e, x_f, y_f, weight=learning_weight, max_epochs=max_epochs, tol=tol)
+        model.fit(x_e, y_e, x_f, y_f,
+                  weight=learning_weight,
+                  max_epochs=max_epochs,
+                  tol=tol
+                  normalize_residual=normalize_residual,
+                  )
     else:
         logger(f"* fit method: original UF3", message_verbosity=2)
         regularizer = bspline_config.get_regularization_matrix(**regularization_values)
         model = least_squares.WeightedLinearModel(bspline_config=bspline_config,
                                                   regularizer=regularizer,
                                                   )  # XXX: there is another arg called "data coverage", and I have no idea what it does
-        model.fit(x_e, y_e, x_f, y_f, weight=learning_weight)
-
-=======
-    model = least_squares.WeightedLinearModel(bspline_config=bspline_config,
-                                              regularizer=regularizer,
-                                              )  # XXX: there is another arg called "data coverage", and I have no idea what it does
-    normalize_residual = learning_settings["normalize_residual"]
-    model.fit(x_e, y_e, x_f, y_f, weight=learning_weight, normalize_residual=normalize_residual)
->>>>>>> fc37178b
+        model.fit(x_e, y_e, x_f, y_f,
+                  weight=learning_weight,
+                  normalize_residual=normalize_residual,
+                  )
+
+
     if model_file is not None:
         output_dir_root = settings.get("outputs_path", ".")
         model_outfile_path = os.path.join(output_dir_root, model_file)
